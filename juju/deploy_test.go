--- conflicted
+++ resolved
@@ -101,22 +101,6 @@
 	c.Assert(f.args.Series, gc.Equals, "aseries")
 }
 
-<<<<<<< HEAD
-func (s *DeployLocalSuite) TestDeployResources(c *gc.C) {
-	f := &fakeDeployer{State: s.State}
-
-	_, err := juju.DeployService(f,
-		juju.DeployServiceParams{
-			ServiceName: "bob",
-			Charm:       s.charm,
-			Resources:   map[string]string{"foo": "bar"},
-		})
-	c.Assert(err, jc.ErrorIsNil)
-
-	c.Assert(f.args.Name, gc.Equals, "bob")
-	c.Assert(f.args.Charm, gc.DeepEquals, s.charm)
-	c.Assert(f.args.Resources, gc.DeepEquals, map[string]string{"foo": "bar"})
-=======
 func (s *DeployLocalSuite) TestDeployWithImplicitBindings(c *gc.C) {
 	wordpressCharm := s.addWordpressCharm(c)
 
@@ -175,7 +159,26 @@
 		"db":              "db",
 		"cache":           "public",
 	})
->>>>>>> 4ccd0065
+}
+
+func (s *DeployLocalSuite) TestDeployResources(c *gc.C) {
+	f := &fakeDeployer{State: s.State}
+
+	_, err := juju.DeployService(f,
+		juju.DeployServiceParams{
+			ServiceName: "bob",
+			Charm:       s.charm,
+			EndpointBindings: map[string]string{
+				"":   "public",
+				"db": "db",
+			},
+			Resources: map[string]string{"foo": "bar"},
+		})
+	c.Assert(err, jc.ErrorIsNil)
+
+	c.Assert(f.args.Name, gc.Equals, "bob")
+	c.Assert(f.args.Charm, gc.DeepEquals, s.charm)
+	c.Assert(f.args.Resources, gc.DeepEquals, map[string]string{"foo": "bar"})
 }
 
 func (s *DeployLocalSuite) TestDeploySettings(c *gc.C) {
