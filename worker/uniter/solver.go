package uniter

import (
	"fmt"

	"github.com/juju/errors"
	"gopkg.in/juju/charm.v5"
	"gopkg.in/juju/charm.v5/hooks"

	"github.com/juju/juju/apiserver/params"
	"github.com/juju/juju/worker/uniter/hook"
	"github.com/juju/juju/worker/uniter/operation"
	"github.com/juju/juju/worker/uniter/remotestate"
	"github.com/juju/juju/worker/uniter/solver"
)

type uniterSolver struct {
	opFactory      operation.Factory
	setAgentStatus func(params.Status, string, map[string]interface{}) error
	clearResolved  func() error

	charmURL      *charm.URL
	configVersion int

	leadershipSolver solver.Solver
<<<<<<< HEAD
	//storageSolver   solver.Solver
	relationsSolver solver.Solver
=======
	storageSolver    solver.Solver
	//relationsSolver solver.Solver
>>>>>>> cb1faa77
}

func (s *uniterSolver) NextOp(
	opState operation.State,
	remoteState remotestate.Snapshot,
) (operation.Operation, error) {

	if opState.Kind == operation.Upgrade {
		logger.Infof("resuming charm upgrade")
		return s.opFactory.NewUpgrade(opState.CharmURL)
	}

	op, err := s.leadershipSolver.NextOp(opState, remoteState)
	if err != solver.ErrNoOperation {
		return op, err
	}

	op, err = s.storageSolver.NextOp(opState, remoteState)
	if err != solver.ErrNoOperation {
		return op, err
	}

	// Now that storage hooks have run at least once, before anything else,
	// we need to run the install hook.
	if !opState.Installed {
		if opState.Kind == operation.RunHook || opState.Kind == operation.Continue {
			opState.Hook = &hook.Info{Kind: hooks.Install}
			logger.Infof("found queued %q hook", opState.Hook.Kind)
			return s.opFactory.NewRunHook(*opState.Hook)
		} else {
			return nil, solver.ErrNoOperation
		}
	}

	switch opState.Kind {
	case operation.RunHook:
		switch opState.Step {
		case operation.Pending:
			logger.Infof("awaiting error resolution for %q hook", opState.Hook.Kind)
			return s.nextOpHookError(opState, remoteState)

		case operation.Queued:
			if !opState.Installed {
				opState.Hook = &hook.Info{Kind: hooks.Install}
			}
			logger.Infof("found queued %q hook", opState.Hook.Kind)
			return s.opFactory.NewRunHook(*opState.Hook)

		case operation.Done:
			logger.Infof("committing %q hook", opState.Hook.Kind)
			return s.opFactory.NewSkipHook(*opState.Hook)

		default:
			return nil, errors.Errorf("unknown operation step %v", opState.Step)
		}

	case operation.Continue:
		logger.Infof("no operations in progress; waiting for changes")
		return s.nextOp(opState, remoteState)

	default:
		return nil, errors.Errorf("unknown operation kind %v", opState.Kind)
	}
}

func (s *uniterSolver) nextOpHookError(
	opState operation.State,
	remoteState remotestate.Snapshot,
) (operation.Operation, error) {

	// Set the agent status to "error". We must do this here in case the
	// hook is interrupted (e.g. unit agent crashes), rather than immediately
	// after attempting a runHookOp.
	hookInfo := *opState.Hook
	hookName := string(hookInfo.Kind)
	statusData := map[string]interface{}{}
	/*
		if hookInfo.Kind.IsRelation() {
			statusData["relation-id"] = hookInfo.RelationId
			if hookInfo.RemoteUnit != "" {
				statusData["remote-unit"] = hookInfo.RemoteUnit
			}
			relationName, err := u.relations.Name(hookInfo.RelationId)
			if err != nil {
				return nil, errors.Trace(err)
			}
			hookName = fmt.Sprintf("%s-%s", relationName, hookInfo.Kind)
		}
	*/
	statusData["hook"] = hookName
	statusMessage := fmt.Sprintf("hook failed: %q", hookName)
	if err := s.setAgentStatus(
		params.StatusError, statusMessage, statusData,
	); err != nil {
		return nil, errors.Trace(err)
	}

	if remoteState.ForceCharmUpgrade && *s.charmURL != *remoteState.CharmURL {
		logger.Debugf("upgrade from %v to %v", s.charmURL, remoteState.CharmURL)
		return s.opFactory.NewUpgrade(remoteState.CharmURL)
	}

	switch remoteState.ResolvedMode {
	case params.ResolvedNone:
		return nil, solver.ErrNoOperation
	case params.ResolvedRetryHooks:
		if err := s.clearResolved(); err != nil {
			return nil, errors.Trace(err)
		}
		return s.opFactory.NewRunHook(*opState.Hook)
	case params.ResolvedNoHooks:
		if err := s.clearResolved(); err != nil {
			return nil, errors.Trace(err)
		}
		return s.opFactory.NewSkipHook(*opState.Hook)
	default:
		return nil, errors.Errorf(
			"unknown resolved mode %q", remoteState.ResolvedMode,
		)
	}
}

func (s *uniterSolver) nextOp(
	opState operation.State,
	remoteState remotestate.Snapshot,
) (operation.Operation, error) {

	switch remoteState.Life {
	case params.Alive:
	case params.Dying:
		// Normally we handle relations last, but if we're dying we
		// must ensure that all relations are broken first.
		op, err := s.relationsSolver.NextOp(opState, remoteState)
		if errors.Cause(err) != solver.ErrNoOperation {
			return op, err
		}

		// We're not in a hook error and the unit is Dying,
		// so we should proceed to tear down.
		//
		// TODO(axw) u.unit.DestroyAllSubordinates()
		// TODO(axw) move logic for cascading destruction of
		//           subordinates, relation units and storage
		//           attachments into state, via cleanups.
		if !opState.Stopped {
			return s.opFactory.NewRunHook(hook.Info{Kind: hooks.Stop})
		}
		fallthrough

	case params.Dead:
		// The unit is dying/dead and stopped, so tell the uniter
		// to terminate.
		return nil, solver.ErrTerminate
	}

	if *s.charmURL != *remoteState.CharmURL {
		logger.Debugf("upgrade from %v to %v", s.charmURL, remoteState.CharmURL)
		return s.opFactory.NewUpgrade(remoteState.CharmURL)
	}

	if s.configVersion != remoteState.ConfigVersion {
		op, err := s.opFactory.NewRunHook(hook.Info{Kind: hooks.ConfigChanged})
		if err != nil {
			return nil, err
		}
		return updateVersionHookWrapper{
			op, &s.configVersion, remoteState.ConfigVersion,
		}, nil
	}

	return s.relationsSolver.NextOp(opState, remoteState)
}

type updateVersionHookWrapper struct {
	operation.Operation
	oldVersion *int
	newVersion int
}

func (op updateVersionHookWrapper) Commit(state operation.State) (*operation.State, error) {
	st, err := op.Operation.Commit(state)
	if err != nil {
		return nil, err
	}
	*op.oldVersion = op.newVersion
	return st, nil
}<|MERGE_RESOLUTION|>--- conflicted
+++ resolved
@@ -23,13 +23,8 @@
 	configVersion int
 
 	leadershipSolver solver.Solver
-<<<<<<< HEAD
-	//storageSolver   solver.Solver
-	relationsSolver solver.Solver
-=======
+	relationsSolver  solver.Solver
 	storageSolver    solver.Solver
-	//relationsSolver solver.Solver
->>>>>>> cb1faa77
 }
 
 func (s *uniterSolver) NextOp(
