--- conflicted
+++ resolved
@@ -99,11 +99,7 @@
 }
 
 func (s *ActionFailSuite) TestHelp(c *gc.C) {
-<<<<<<< HEAD
-	hctx := s.newHookContext(c)
-=======
 	hctx, _ := s.NewHookContext()
->>>>>>> 161bc1ab
 	com, err := jujuc.NewCommand(hctx, cmdString("action-fail"))
 	c.Assert(err, jc.ErrorIsNil)
 	ctx := testing.Context(c)
