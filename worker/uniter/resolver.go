package uniter

import (
	"github.com/juju/errors"
	"gopkg.in/juju/charm.v5"
	"gopkg.in/juju/charm.v5/hooks"

	"github.com/juju/juju/apiserver/params"
	"github.com/juju/juju/worker/uniter/hook"
	"github.com/juju/juju/worker/uniter/operation"
	"github.com/juju/juju/worker/uniter/remotestate"
	"github.com/juju/juju/worker/uniter/resolver"
)

type uniterResolver struct {
	opFactory       operation.Factory
	clearResolved   func() error
	reportHookError func(hook.Info) error
<<<<<<< HEAD
	upgraded        bool
=======
	conflicted      bool
>>>>>>> 5cfb5df4

	charmURL      *charm.URL
	configVersion int

	leadershipResolver resolver.Resolver
	relationsResolver  resolver.Resolver
	storageResolver    resolver.Resolver
}

func (s *uniterResolver) NextOp(
	opState operation.State,
	remoteState remotestate.Snapshot,
) (operation.Operation, error) {

	if opState.Kind == operation.Upgrade {
		if s.conflicted {
			if remoteState.ResolvedMode == params.ResolvedNone {
				return nil, resolver.ErrNoOperation
			}
			if err := s.clearResolved(); err != nil {
				return nil, errors.Trace(err)
			}
			s.conflicted = false
		}
		logger.Infof("resuming charm upgrade")
		return s.newUpgradeOp(opState.CharmURL)
	}

	if s.upgraded {
		// We've just run the upgrade op, which will change the
		// unit's charm URL. We need to restart the resolver
		// loop so that we start watching the correct events.
		return nil, resolver.ErrRestart
	}

	op, err := s.leadershipResolver.NextOp(opState, remoteState)
	if errors.Cause(err) != resolver.ErrNoOperation {
		return op, err
	}

	op, err = s.storageResolver.NextOp(opState, remoteState)
	if errors.Cause(err) != resolver.ErrNoOperation {
		return op, err
	}

	switch opState.Kind {
	case operation.RunHook:
		switch opState.Step {
		case operation.Pending:
			logger.Infof("awaiting error resolution for %q hook", opState.Hook.Kind)
			return s.nextOpHookError(opState, remoteState)

		case operation.Queued:
			logger.Infof("found queued %q hook", opState.Hook.Kind)
			return s.opFactory.NewRunHook(*opState.Hook)

		case operation.Done:
			logger.Infof("committing %q hook", opState.Hook.Kind)
			return s.opFactory.NewSkipHook(*opState.Hook)

		default:
			return nil, errors.Errorf("unknown operation step %v", opState.Step)
		}

	case operation.Continue:
		logger.Infof("no operations in progress; waiting for changes")
		return s.nextOp(opState, remoteState)

	default:
		return nil, errors.Errorf("unknown operation kind %v", opState.Kind)
	}
}

func (s *uniterResolver) nextOpHookError(
	opState operation.State,
	remoteState remotestate.Snapshot,
) (operation.Operation, error) {

	// Report the hook error.
	if err := s.reportHookError(*opState.Hook); err != nil {
		return nil, errors.Trace(err)
	}

	if remoteState.ForceCharmUpgrade && *s.charmURL != *remoteState.CharmURL {
		logger.Debugf("upgrade from %v to %v", s.charmURL, remoteState.CharmURL)
		return s.newUpgradeOp(remoteState.CharmURL)
	}

	switch remoteState.ResolvedMode {
	case params.ResolvedNone:
		return nil, resolver.ErrNoOperation
	case params.ResolvedRetryHooks:
		if err := s.clearResolved(); err != nil {
			return nil, errors.Trace(err)
		}
		return s.opFactory.NewRunHook(*opState.Hook)
	case params.ResolvedNoHooks:
		if err := s.clearResolved(); err != nil {
			return nil, errors.Trace(err)
		}
		return s.opFactory.NewSkipHook(*opState.Hook)
	default:
		return nil, errors.Errorf(
			"unknown resolved mode %q", remoteState.ResolvedMode,
		)
	}
}

func (s *uniterResolver) nextOp(
	opState operation.State,
	remoteState remotestate.Snapshot,
) (operation.Operation, error) {

	switch remoteState.Life {
	case params.Alive:
	case params.Dying:
		// Normally we handle relations last, but if we're dying we
		// must ensure that all relations are broken first.
		op, err := s.relationsResolver.NextOp(opState, remoteState)
		if errors.Cause(err) != resolver.ErrNoOperation {
			return op, err
		}

		// We're not in a hook error and the unit is Dying,
		// so we should proceed to tear down.
		//
		// TODO(axw) u.unit.DestroyAllSubordinates()
		// TODO(axw) move logic for cascading destruction of
		//           subordinates, relation units and storage
		//           attachments into state, via cleanups.
		if opState.Started && !opState.Stopped {
			return s.opFactory.NewRunHook(hook.Info{Kind: hooks.Stop})
		}
		fallthrough

	case params.Dead:
		// The unit is dying/dead and stopped, so tell the uniter
		// to terminate.
		return nil, resolver.ErrTerminate
	}

	// Now that storage hooks have run at least once, before anything else,
	// we need to run the install hook.
	if !opState.Installed {
		return s.opFactory.NewRunHook(hook.Info{Kind: hooks.Install})
	}

	if *s.charmURL != *remoteState.CharmURL {
		logger.Debugf("upgrade from %v to %v", s.charmURL, remoteState.CharmURL)
		return s.newUpgradeOp(remoteState.CharmURL)
	}

	if s.configVersion != remoteState.ConfigVersion {
		op, err := s.opFactory.NewRunHook(hook.Info{Kind: hooks.ConfigChanged})
		if err != nil {
			return nil, err
		}
		return updateVersionHookWrapper{
			op, &s.configVersion, remoteState.ConfigVersion,
		}, nil
	}

	return s.relationsResolver.NextOp(opState, remoteState)
}

func (s *uniterResolver) newUpgradeOp(curl *charm.URL) (operation.Operation, error) {
	op, err := s.opFactory.NewUpgrade(curl)
	if err != nil {
		return nil, errors.Trace(err)
	}
	return &upgradeOpWrapper{op, &s.upgraded, &s.charmURL}, nil
}

type upgradeOpWrapper struct {
	operation.Operation
	upgraded *bool
	charmURL **charm.URL
}

func (op upgradeOpWrapper) Commit(state operation.State) (*operation.State, error) {
	st, err := op.Operation.Commit(state)
	if err != nil {
		return nil, err
	}
	*op.upgraded = true
	*op.charmURL = state.CharmURL
	return st, nil
}

type updateVersionHookWrapper struct {
	operation.Operation
	oldVersion *int
	newVersion int
}

func (op updateVersionHookWrapper) Commit(state operation.State) (*operation.State, error) {
	st, err := op.Operation.Commit(state)
	if err != nil {
		return nil, err
	}
	*op.oldVersion = op.newVersion
	return st, nil
}<|MERGE_RESOLUTION|>--- conflicted
+++ resolved
@@ -16,11 +16,8 @@
 	opFactory       operation.Factory
 	clearResolved   func() error
 	reportHookError func(hook.Info) error
-<<<<<<< HEAD
 	upgraded        bool
-=======
 	conflicted      bool
->>>>>>> 5cfb5df4
 
 	charmURL      *charm.URL
 	configVersion int
