--- conflicted
+++ resolved
@@ -16,28 +16,11 @@
 }
 
 type MachinerSuite struct {
-<<<<<<< HEAD
-	coretesting.LoggingSuite
-=======
->>>>>>> 3655ba22
 	testing.JujuConnSuite
 }
 
 var _ = Suite(&MachinerSuite{})
 
-<<<<<<< HEAD
-func (s *MachinerSuite) SetUpTest(c *C) {
-	s.LoggingSuite.SetUpTest(c)
-	s.JujuConnSuite.SetUpTest(c)
-}
-
-func (s *MachinerSuite) TearDownTest(c *C) {
-	s.JujuConnSuite.TearDownTest(c)
-	s.LoggingSuite.TearDownTest(c)
-}
-
-=======
->>>>>>> 3655ba22
 func (s *MachinerSuite) TestMachinerStartStop(c *C) {
 	m, err := s.State.AddMachine()
 	c.Assert(err, IsNil)
