// Copyright 2015 Canonical Ltd.
// Licensed under the AGPLv3, see LICENCE file for details.

package storageprovisioner_test

import (
	"strconv"
	"sync"

	"github.com/juju/errors"
	"github.com/juju/names"
	gc "gopkg.in/check.v1"

	apiwatcher "github.com/juju/juju/api/watcher"
	"github.com/juju/juju/apiserver/common"
	"github.com/juju/juju/apiserver/params"
	"github.com/juju/juju/environs/config"
	"github.com/juju/juju/instance"
	"github.com/juju/juju/storage"
	"github.com/juju/juju/testing"
)

const attachedVolumeId = "1"
const needsInstanceVolumeId = "23"

var dyingVolumeAttachmentId = params.MachineStorageId{
	MachineTag:    "machine-0",
	AttachmentTag: "volume-0",
}

var missingVolumeAttachmentId = params.MachineStorageId{
	MachineTag:    "machine-3",
	AttachmentTag: "volume-1",
}

type mockNotifyWatcher struct {
	changes chan struct{}
}

func (*mockNotifyWatcher) Stop() error {
	return nil
}

func (*mockNotifyWatcher) Err() error {
	return nil
}

func (w *mockNotifyWatcher) Changes() <-chan struct{} {
	return w.changes
}

type mockStringsWatcher struct {
	changes chan []string
}

func (*mockStringsWatcher) Stop() error {
	return nil
}

func (*mockStringsWatcher) Err() error {
	return nil
}

func (w *mockStringsWatcher) Changes() <-chan []string {
	return w.changes
}

type mockAttachmentsWatcher struct {
	changes chan []params.MachineStorageId
}

func (*mockAttachmentsWatcher) Stop() error {
	return nil
}

func (*mockAttachmentsWatcher) Err() error {
	return nil
}

func (w *mockAttachmentsWatcher) Changes() <-chan []params.MachineStorageId {
	return w.changes
}

type mockEnvironAccessor struct {
	watcher *mockNotifyWatcher
	mu      sync.Mutex
	cfg     *config.Config
}

func (e *mockEnvironAccessor) WatchForEnvironConfigChanges() (apiwatcher.NotifyWatcher, error) {
	return e.watcher, nil
}

func (e *mockEnvironAccessor) EnvironConfig() (*config.Config, error) {
	e.mu.Lock()
	cfg := e.cfg
	e.mu.Unlock()
	return cfg, nil
}

func (e *mockEnvironAccessor) setConfig(cfg *config.Config) {
	e.mu.Lock()
	e.cfg = cfg
	e.mu.Unlock()
}

func newMockEnvironAccessor(c *gc.C) *mockEnvironAccessor {
	return &mockEnvironAccessor{
		watcher: &mockNotifyWatcher{make(chan struct{}, 1)},
		cfg:     testing.EnvironConfig(c),
	}
}

type mockVolumeAccessor struct {
	volumesWatcher         *mockStringsWatcher
	attachmentsWatcher     *mockAttachmentsWatcher
	blockDevicesWatcher    *mockNotifyWatcher
	provisionedMachines    map[string]instance.Id
	provisionedVolumes     map[string]params.Volume
	provisionedAttachments map[params.MachineStorageId]params.VolumeAttachment
	blockDevices           map[params.MachineStorageId]storage.BlockDevice

	setVolumeInfo           func([]params.Volume) ([]params.ErrorResult, error)
	setVolumeAttachmentInfo func([]params.VolumeAttachment) ([]params.ErrorResult, error)
}

func (w *mockVolumeAccessor) WatchVolumes() (apiwatcher.StringsWatcher, error) {
	return w.volumesWatcher, nil
}

func (w *mockVolumeAccessor) WatchVolumeAttachments() (apiwatcher.MachineStorageIdsWatcher, error) {
	return w.attachmentsWatcher, nil
}

func (w *mockVolumeAccessor) WatchBlockDevices(tag names.MachineTag) (apiwatcher.NotifyWatcher, error) {
	return w.blockDevicesWatcher, nil
}

func (v *mockVolumeAccessor) Volumes(volumes []names.VolumeTag) ([]params.VolumeResult, error) {
	var result []params.VolumeResult
	for _, tag := range volumes {
		if vol, ok := v.provisionedVolumes[tag.String()]; ok {
			result = append(result, params.VolumeResult{Result: vol})
		} else {
			result = append(result, params.VolumeResult{
				Error: common.ServerError(errors.NotProvisionedf("volume %q", tag.Id())),
			})
		}
	}
	return result, nil
}

func (v *mockVolumeAccessor) VolumeAttachments(ids []params.MachineStorageId) ([]params.VolumeAttachmentResult, error) {
	var result []params.VolumeAttachmentResult
	for _, id := range ids {
		if att, ok := v.provisionedAttachments[id]; ok {
			result = append(result, params.VolumeAttachmentResult{Result: att})
		} else {
			result = append(result, params.VolumeAttachmentResult{
				Error: common.ServerError(errors.NotProvisionedf("volume attachment %v", id)),
			})
		}
	}
	return result, nil
}

func (v *mockVolumeAccessor) VolumeBlockDevices(ids []params.MachineStorageId) ([]params.BlockDeviceResult, error) {
	var result []params.BlockDeviceResult
	for _, id := range ids {
		if dev, ok := v.blockDevices[id]; ok {
			result = append(result, params.BlockDeviceResult{Result: dev})
		} else {
			result = append(result, params.BlockDeviceResult{
				Error: common.ServerError(errors.NotFoundf("block device for volume attachment %v", id)),
			})
		}
	}
	return result, nil
}

func (v *mockVolumeAccessor) VolumeParams(volumes []names.VolumeTag) ([]params.VolumeParamsResult, error) {
	var result []params.VolumeParamsResult
	for _, tag := range volumes {
		if _, ok := v.provisionedVolumes[tag.String()]; ok {
			result = append(result, params.VolumeParamsResult{
				Error: &params.Error{Message: "already provisioned"},
			})
		} else {
			volumeParams := params.VolumeParams{
				VolumeTag: tag.String(),
				Size:      1024,
				Provider:  "dummy",
				Attributes: map[string]interface{}{
					"persistent": tag.String() == "volume-1",
				},
				Tags: map[string]string{
					"very": "fancy",
				},
			}
			volumeParams.Attachment = &params.VolumeAttachmentParams{
				VolumeTag:  tag.String(),
				MachineTag: "machine-1",
				InstanceId: string(v.provisionedMachines["machine-1"]),
				Provider:   "dummy",
				ReadOnly:   tag.String() == "volume-1",
			}
			result = append(result, params.VolumeParamsResult{Result: volumeParams})
		}
	}
	return result, nil
}

func (v *mockVolumeAccessor) VolumeAttachmentParams(ids []params.MachineStorageId) ([]params.VolumeAttachmentParamsResult, error) {
	var result []params.VolumeAttachmentParamsResult
	for _, id := range ids {
		if _, ok := v.provisionedAttachments[id]; ok {
			result = append(result, params.VolumeAttachmentParamsResult{
				Error: &params.Error{Message: "already provisioned"},
			})
		} else {
			instanceId, _ := v.provisionedMachines[id.MachineTag]
			result = append(result, params.VolumeAttachmentParamsResult{Result: params.VolumeAttachmentParams{
				MachineTag: id.MachineTag,
				VolumeTag:  id.AttachmentTag,
				InstanceId: string(instanceId),
				Provider:   "dummy",
			}})
		}
	}
	return result, nil
}

func (v *mockVolumeAccessor) SetVolumeInfo(volumes []params.Volume) ([]params.ErrorResult, error) {
	return v.setVolumeInfo(volumes)
}

func (v *mockVolumeAccessor) SetVolumeAttachmentInfo(volumeAttachments []params.VolumeAttachment) ([]params.ErrorResult, error) {
	if v.setVolumeAttachmentInfo != nil {
		return v.setVolumeAttachmentInfo(volumeAttachments)
	}
	return nil, nil
}

func newMockVolumeAccessor() *mockVolumeAccessor {
	return &mockVolumeAccessor{
		volumesWatcher:         &mockStringsWatcher{make(chan []string, 1)},
		attachmentsWatcher:     &mockAttachmentsWatcher{make(chan []params.MachineStorageId, 1)},
		blockDevicesWatcher:    &mockNotifyWatcher{make(chan struct{}, 1)},
		provisionedMachines:    make(map[string]instance.Id),
		provisionedVolumes:     make(map[string]params.Volume),
		provisionedAttachments: make(map[params.MachineStorageId]params.VolumeAttachment),
		blockDevices:           make(map[params.MachineStorageId]storage.BlockDevice),
	}
}

type mockFilesystemAccessor struct {
	filesystemsWatcher     *mockStringsWatcher
	attachmentsWatcher     *mockAttachmentsWatcher
	provisionedMachines    map[string]instance.Id
	provisionedFilesystems map[string]params.Filesystem
	provisionedAttachments map[params.MachineStorageId]params.FilesystemAttachment

	setFilesystemInfo           func([]params.Filesystem) ([]params.ErrorResult, error)
	setFilesystemAttachmentInfo func([]params.FilesystemAttachment) ([]params.ErrorResult, error)
}

func (w *mockFilesystemAccessor) WatchFilesystems() (apiwatcher.StringsWatcher, error) {
	return w.filesystemsWatcher, nil
}

func (w *mockFilesystemAccessor) WatchFilesystemAttachments() (apiwatcher.MachineStorageIdsWatcher, error) {
	return w.attachmentsWatcher, nil
}

func (v *mockFilesystemAccessor) Filesystems(filesystems []names.FilesystemTag) ([]params.FilesystemResult, error) {
	var result []params.FilesystemResult
	for _, tag := range filesystems {
		if vol, ok := v.provisionedFilesystems[tag.String()]; ok {
			result = append(result, params.FilesystemResult{Result: vol})
		} else {
			result = append(result, params.FilesystemResult{
				Error: common.ServerError(errors.NotProvisionedf("filesystem %q", tag.Id())),
			})
		}
	}
	return result, nil
}

func (v *mockFilesystemAccessor) FilesystemAttachments(ids []params.MachineStorageId) ([]params.FilesystemAttachmentResult, error) {
	var result []params.FilesystemAttachmentResult
	for _, id := range ids {
		if att, ok := v.provisionedAttachments[id]; ok {
			result = append(result, params.FilesystemAttachmentResult{Result: att})
		} else {
			result = append(result, params.FilesystemAttachmentResult{
				Error: common.ServerError(errors.NotProvisionedf("filesystem attachment %v", id)),
			})
		}
	}
	return result, nil
}

func (v *mockFilesystemAccessor) FilesystemParams(filesystems []names.FilesystemTag) ([]params.FilesystemParamsResult, error) {
	var result []params.FilesystemParamsResult
	for _, tag := range filesystems {
		if _, ok := v.provisionedFilesystems[tag.String()]; ok {
			result = append(result, params.FilesystemParamsResult{
				Error: &params.Error{Message: "already provisioned"},
			})
		} else {
			filesystemParams := params.FilesystemParams{
				FilesystemTag: tag.String(),
				Size:          1024,
				Provider:      "dummy",
				Tags: map[string]string{
					"very": "fancy",
				},
			}
			if _, ok := names.FilesystemMachine(tag); ok {
				// place all volume-backed filesystems on machine-scoped
				// volumes with the same ID as the filesystem.
				filesystemParams.VolumeTag = names.NewVolumeTag(tag.Id()).String()
			}
			result = append(result, params.FilesystemParamsResult{Result: filesystemParams})
		}
	}
	return result, nil
}

func (f *mockFilesystemAccessor) FilesystemAttachmentParams(ids []params.MachineStorageId) ([]params.FilesystemAttachmentParamsResult, error) {
	var result []params.FilesystemAttachmentParamsResult
	for _, id := range ids {
		if _, ok := f.provisionedAttachments[id]; ok {
			result = append(result, params.FilesystemAttachmentParamsResult{
				Error: &params.Error{Message: "already provisioned"},
			})
		} else {
			instanceId := f.provisionedMachines[id.MachineTag]
			result = append(result, params.FilesystemAttachmentParamsResult{Result: params.FilesystemAttachmentParams{
				MachineTag:    id.MachineTag,
				FilesystemTag: id.AttachmentTag,
				InstanceId:    string(instanceId),
				Provider:      "dummy",
				ReadOnly:      true,
			}})
		}
	}
	return result, nil
}

func (f *mockFilesystemAccessor) SetFilesystemInfo(filesystems []params.Filesystem) ([]params.ErrorResult, error) {
	return f.setFilesystemInfo(filesystems)
}

func (f *mockFilesystemAccessor) SetFilesystemAttachmentInfo(filesystemAttachments []params.FilesystemAttachment) ([]params.ErrorResult, error) {
	if f.setFilesystemAttachmentInfo != nil {
		return f.setFilesystemAttachmentInfo(filesystemAttachments)
	}
	return nil, nil
}

func newMockFilesystemAccessor() *mockFilesystemAccessor {
	return &mockFilesystemAccessor{
		filesystemsWatcher:     &mockStringsWatcher{make(chan []string, 1)},
		attachmentsWatcher:     &mockAttachmentsWatcher{make(chan []params.MachineStorageId, 1)},
		provisionedMachines:    make(map[string]instance.Id),
		provisionedFilesystems: make(map[string]params.Filesystem),
		provisionedAttachments: make(map[params.MachineStorageId]params.FilesystemAttachment),
	}
}

type mockLifecycleManager struct {
}

func (m *mockLifecycleManager) Life(volumes []names.Tag) ([]params.LifeResult, error) {
	var result []params.LifeResult
	for _, tag := range volumes {
		id, _ := strconv.Atoi(tag.Id())
		if id <= 100 {
			result = append(result, params.LifeResult{Life: params.Alive})
		} else {
			result = append(result, params.LifeResult{Life: params.Dying})
		}
	}
	return result, nil
}

func (m *mockLifecycleManager) AttachmentLife(ids []params.MachineStorageId) ([]params.LifeResult, error) {
	var result []params.LifeResult
	for _, id := range ids {
		switch id {
		case dyingVolumeAttachmentId:
			result = append(result, params.LifeResult{Life: params.Dying})
		case missingVolumeAttachmentId:
			result = append(result, params.LifeResult{
				Error: common.ServerError(errors.NotFoundf("attachment %v", id)),
			})
		default:
			result = append(result, params.LifeResult{Life: params.Alive})
		}
	}
	return result, nil
}

func (m *mockLifecycleManager) EnsureDead([]names.Tag) ([]params.ErrorResult, error) {
	return nil, nil
}

func (m *mockLifecycleManager) Remove([]names.Tag) ([]params.ErrorResult, error) {
	return nil, nil
}

func (m *mockLifecycleManager) RemoveAttachments([]params.MachineStorageId) ([]params.ErrorResult, error) {
	return nil, nil
}

// Set up a dummy storage provider so we can stub out volume creation.
type dummyProvider struct {
	storage.Provider
	dynamic bool

	volumeSourceFunc     func(*config.Config, *storage.Config) (storage.VolumeSource, error)
	filesystemSourceFunc func(*config.Config, *storage.Config) (storage.FilesystemSource, error)
}

type dummyVolumeSource struct {
	storage.VolumeSource
	createVolumesArgs [][]storage.VolumeParams
}

type dummyFilesystemSource struct {
	storage.FilesystemSource
	createFilesystemsArgs [][]storage.FilesystemParams
}

func (p *dummyProvider) VolumeSource(environConfig *config.Config, providerConfig *storage.Config) (storage.VolumeSource, error) {
	if p.volumeSourceFunc != nil {
		return p.volumeSourceFunc(environConfig, providerConfig)
	}
	return &dummyVolumeSource{}, nil
}

func (p *dummyProvider) FilesystemSource(environConfig *config.Config, providerConfig *storage.Config) (storage.FilesystemSource, error) {
	if p.filesystemSourceFunc != nil {
		return p.filesystemSourceFunc(environConfig, providerConfig)
	}
	return &dummyFilesystemSource{}, nil
}

func (p *dummyProvider) Dynamic() bool {
	return p.dynamic
}

func (*dummyVolumeSource) ValidateVolumeParams(params storage.VolumeParams) error {
	return nil
}

// CreateVolumes makes some volumes that we can check later to ensure things went as expected.
func (s *dummyVolumeSource) CreateVolumes(params []storage.VolumeParams) ([]storage.Volume, []storage.VolumeAttachment, error) {
	paramsCopy := make([]storage.VolumeParams, len(params))
	copy(paramsCopy, params)
	s.createVolumesArgs = append(s.createVolumesArgs, paramsCopy)

	var volumes []storage.Volume
	var volumeAttachments []storage.VolumeAttachment
	for _, p := range params {
		persistent, _ := p.Attributes["persistent"].(bool)
		volumes = append(volumes, storage.Volume{
<<<<<<< HEAD
			Tag:        p.Tag,
			Size:       p.Size,
			HardwareId: "serial-" + p.Tag.Id(),
			VolumeId:   "id-" + p.Tag.Id(),
			Persistent: persistent,
=======
			p.Tag,
			storage.VolumeInfo{
				Size:       p.Size,
				HardwareId: "serial-" + p.Tag.Id(),
				VolumeId:   "id-" + p.Tag.Id(),
				Persistent: persistent,
			},
>>>>>>> 53bad816
		})
		if p.Attachment != nil {
			volumeAttachments = append(volumeAttachments, storage.VolumeAttachment{
				p.Tag,
				p.Attachment.Machine,
				storage.VolumeAttachmentInfo{
					DeviceName: "/dev/sda" + p.Tag.Id(),
					ReadOnly:   p.Attachment.ReadOnly,
				},
			})
		}
	}
	return volumes, volumeAttachments, nil
}

// AttachVolumes attaches volumes to machines.
func (*dummyVolumeSource) AttachVolumes(params []storage.VolumeAttachmentParams) ([]storage.VolumeAttachment, error) {
	var volumeAttachments []storage.VolumeAttachment
	for _, p := range params {
		if p.VolumeId == "" {
			panic("AttachVolumes called with unprovisioned volume")
		}
		if p.InstanceId == "" {
			panic("AttachVolumes called with unprovisioned machine")
		}
		volumeAttachments = append(volumeAttachments, storage.VolumeAttachment{
			p.Volume,
			p.Machine,
			storage.VolumeAttachmentInfo{
				DeviceName: "/dev/sda" + p.Volume.Id(),
			},
		})
	}
	return volumeAttachments, nil
}

func (*dummyFilesystemSource) ValidateFilesystemParams(params storage.FilesystemParams) error {
	return nil
}

// CreateFilesystems makes some filesystems that we can check later to ensure things went as expected.
func (s *dummyFilesystemSource) CreateFilesystems(params []storage.FilesystemParams) ([]storage.Filesystem, error) {
	paramsCopy := make([]storage.FilesystemParams, len(params))
	copy(paramsCopy, params)
	s.createFilesystemsArgs = append(s.createFilesystemsArgs, paramsCopy)

	var filesystems []storage.Filesystem
	for _, p := range params {
		filesystems = append(filesystems, storage.Filesystem{
			Tag: p.Tag,
			FilesystemInfo: storage.FilesystemInfo{
				Size:         p.Size,
				FilesystemId: "id-" + p.Tag.Id(),
			},
		})
	}
	return filesystems, nil
}

// AttachFilesystems attaches filesystems to machines.
func (*dummyFilesystemSource) AttachFilesystems(params []storage.FilesystemAttachmentParams) ([]storage.FilesystemAttachment, error) {
	var filesystemAttachments []storage.FilesystemAttachment
	for _, p := range params {
		if p.FilesystemId == "" {
			panic("AttachFilesystems called with unprovisioned filesystem")
		}
		if p.InstanceId == "" {
			panic("AttachFilesystems called with unprovisioned machine")
		}
		filesystemAttachments = append(filesystemAttachments, storage.FilesystemAttachment{
			p.Filesystem,
			p.Machine,
			storage.FilesystemAttachmentInfo{
				Path: "/srv/" + p.FilesystemId,
			},
		})
	}
	return filesystemAttachments, nil
}

type mockManagedFilesystemSource struct {
	blockDevices map[names.VolumeTag]storage.BlockDevice
	filesystems  map[names.FilesystemTag]storage.Filesystem
}

func (s *mockManagedFilesystemSource) ValidateFilesystemParams(params storage.FilesystemParams) error {
	return nil
}

func (s *mockManagedFilesystemSource) CreateFilesystems(args []storage.FilesystemParams) ([]storage.Filesystem, error) {
	var filesystems []storage.Filesystem
	for _, arg := range args {
		blockDevice, ok := s.blockDevices[arg.Volume]
		if !ok {
			return nil, errors.Errorf("filesystem %v's backing-volume is not attached", arg.Tag.Id())
		}
		filesystems = append(filesystems, storage.Filesystem{
			Tag: arg.Tag,
			FilesystemInfo: storage.FilesystemInfo{
				Size:         blockDevice.Size,
				FilesystemId: blockDevice.DeviceName,
			},
		})
	}
	return filesystems, nil
}

func (s *mockManagedFilesystemSource) AttachFilesystems(args []storage.FilesystemAttachmentParams) ([]storage.FilesystemAttachment, error) {
	var filesystemAttachments []storage.FilesystemAttachment
	for _, arg := range args {
		if arg.FilesystemId == "" {
			panic("AttachFilesystems called with unprovisioned filesystem")
		}
		if arg.InstanceId == "" {
			panic("AttachFilesystems called with unprovisioned machine")
		}
		filesystem, ok := s.filesystems[arg.Filesystem]
		if !ok {
			return nil, errors.Errorf("filesystem %v has not been created", arg.Filesystem.Id())
		}
		blockDevice, ok := s.blockDevices[filesystem.Volume]
		if !ok {
			return nil, errors.Errorf("filesystem %v's backing-volume is not attached", filesystem.Tag.Id())
		}
		filesystemAttachments = append(filesystemAttachments, storage.FilesystemAttachment{
			arg.Filesystem,
			arg.Machine,
			storage.FilesystemAttachmentInfo{
				Path:     "/mnt/" + blockDevice.DeviceName,
				ReadOnly: arg.ReadOnly,
			},
		})
	}
	return filesystemAttachments, nil
}

func (s *mockManagedFilesystemSource) DetachFilesystems(params []storage.FilesystemAttachmentParams) error {
	return errors.NotImplementedf("DetachFilesystems")
}

type mockMachineAccessor struct {
	instanceIds map[names.MachineTag]instance.Id
	watcher     *mockNotifyWatcher
}

func (a *mockMachineAccessor) WatchMachine(names.MachineTag) (apiwatcher.NotifyWatcher, error) {
	return a.watcher, nil
}

func (a *mockMachineAccessor) InstanceIds(tags []names.MachineTag) ([]params.StringResult, error) {
	results := make([]params.StringResult, len(tags))
	for i, tag := range tags {
		instanceId, ok := a.instanceIds[tag]
		if !ok {
			results[i].Error = &params.Error{Code: params.CodeNotFound}
		} else if instanceId == "" {
			results[i].Error = &params.Error{Code: params.CodeNotProvisioned}
		} else {
			results[i].Result = string(instanceId)
		}
	}
	return results, nil
}

func newMockMachineAccessor(c *gc.C) *mockMachineAccessor {
	return &mockMachineAccessor{
		instanceIds: make(map[names.MachineTag]instance.Id),
		watcher:     &mockNotifyWatcher{make(chan struct{}, 1)},
	}
}<|MERGE_RESOLUTION|>--- conflicted
+++ resolved
@@ -466,13 +466,6 @@
 	for _, p := range params {
 		persistent, _ := p.Attributes["persistent"].(bool)
 		volumes = append(volumes, storage.Volume{
-<<<<<<< HEAD
-			Tag:        p.Tag,
-			Size:       p.Size,
-			HardwareId: "serial-" + p.Tag.Id(),
-			VolumeId:   "id-" + p.Tag.Id(),
-			Persistent: persistent,
-=======
 			p.Tag,
 			storage.VolumeInfo{
 				Size:       p.Size,
@@ -480,7 +473,6 @@
 				VolumeId:   "id-" + p.Tag.Id(),
 				Persistent: persistent,
 			},
->>>>>>> 53bad816
 		})
 		if p.Attachment != nil {
 			volumeAttachments = append(volumeAttachments, storage.VolumeAttachment{
