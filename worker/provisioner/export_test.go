// Copyright 2012, 2013 Canonical Ltd.
// Licensed under the AGPLv3, see LICENCE file for details.

package provisioner

import (
	"github.com/juju/juju/environs/config"
	"github.com/juju/juju/watcher"
)

func SetObserver(p Provisioner, observer chan<- *config.Config) {
	var configObserver *configObserver
	if ep, ok := p.(*environProvisioner); ok {
		configObserver = &ep.configObserver
	} else {
		cp := p.(*containerProvisioner)
		configObserver = &cp.configObserver
	}
	configObserver.Lock()
	configObserver.observer = observer
	configObserver.Unlock()
}

func GetRetryWatcher(p Provisioner) (watcher.NotifyWatcher, error) {
	return p.getRetryWatcher()
}

var (
<<<<<<< HEAD
	ContainerManagerConfig  = containerManagerConfig
	GetContainerInitialiser = &getContainerInitialiser
	GetToolsFinder          = &getToolsFinder
	ResolvConf              = &resolvConf
	RetryStrategyDelay      = &retryStrategyDelay
	RetryStrategyCount      = &retryStrategyCount
=======
	ContainerManagerConfig   = containerManagerConfig
	GetToolsFinder           = &getToolsFinder
	ResolvConf               = &resolvConf
	RetryStrategyDelay       = &retryStrategyDelay
	RetryStrategyCount       = &retryStrategyCount
	GetObservedNetworkConfig = &getObservedNetworkConfig
>>>>>>> 8af1a5ac
)

var ClassifyMachine = classifyMachine<|MERGE_RESOLUTION|>--- conflicted
+++ resolved
@@ -26,21 +26,13 @@
 }
 
 var (
-<<<<<<< HEAD
-	ContainerManagerConfig  = containerManagerConfig
-	GetContainerInitialiser = &getContainerInitialiser
-	GetToolsFinder          = &getToolsFinder
-	ResolvConf              = &resolvConf
-	RetryStrategyDelay      = &retryStrategyDelay
-	RetryStrategyCount      = &retryStrategyCount
-=======
 	ContainerManagerConfig   = containerManagerConfig
+	GetContainerInitialiser  = &getContainerInitialiser
 	GetToolsFinder           = &getToolsFinder
 	ResolvConf               = &resolvConf
 	RetryStrategyDelay       = &retryStrategyDelay
 	RetryStrategyCount       = &retryStrategyCount
 	GetObservedNetworkConfig = &getObservedNetworkConfig
->>>>>>> 8af1a5ac
 )
 
 var ClassifyMachine = classifyMachine