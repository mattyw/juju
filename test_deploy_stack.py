--- conflicted
+++ resolved
@@ -712,7 +712,6 @@
         if keep_env:
             self.assertEqual(c_mock.call_count, 0)
         else:
-<<<<<<< HEAD
             if jes:
                 assert_juju_call(self, c_mock, client, (
                     'timeout', '600.00s', 'juju', '--show-log', 'system',
@@ -721,11 +720,6 @@
                 assert_juju_call(self, c_mock, client, (
                     'timeout', '600.00s', 'juju', '--show-log',
                     'destroy-environment', 'bar', '--force', '-y'))
-=======
-            assert_juju_call(self, c_mock, client, (
-                'timeout', '600.00s', 'juju', '--show-log',
-                'destroy-environment', 'bar', '--force', '-y'))
->>>>>>> c3efcfc9
 
     def test_bootstrap_context(self):
         cc_mock = self.addContext(patch('subprocess.check_call'))
@@ -802,8 +796,7 @@
         al_mock = self.addContext(patch('deploy_stack.archive_logs'))
         with self.assertRaises(FakeException):
             with boot_context('bar', client, 'baz', [], None, None, None,
-                              'log_dir', keep_env=False,
-                              upload_tools=True):
+                              'log_dir', keep_env=False, upload_tools=True):
                 pass
         self.assertEqual(crl_mock.call_count, 1)
         call_args = crl_mock.call_args[0]
