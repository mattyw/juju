--- conflicted
+++ resolved
@@ -71,11 +71,6 @@
     SoftDeadlineExceeded,
     Status,
     Status1X,
-<<<<<<< HEAD
-    StatusError,
-    StatusItem,
-=======
->>>>>>> a066608d
     StatusError,
     StatusItem,
     SYSTEM,
