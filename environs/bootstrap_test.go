--- conflicted
+++ resolved
@@ -18,10 +18,7 @@
 )
 
 type bootstrapSuite struct {
-<<<<<<< HEAD
-=======
 	home testing.FakeHome
->>>>>>> 9cd55836
 	testing.LoggingSuite
 }
 
@@ -29,13 +26,6 @@
 
 func (s *bootstrapSuite) SetUpTest(c *C) {
 	s.LoggingSuite.SetUpTest(c)
-<<<<<<< HEAD
-	config.SetTestJujuHome(c.MkDir())
-}
-
-func (s *bootstrapSuite) TearDownTest(c *C) {
-	config.RestoreJujuHome()
-=======
 	s.home = testing.MakeFakeHomeNoEnvironments(c, "foo")
 }
 
@@ -47,7 +37,6 @@
 	env := newEnviron("bar", noKeysDefined)
 	err := environs.Bootstrap(env, state.Constraints{}, false)
 	c.Assert(err, ErrorMatches, "environment configuration missing CA certificate")
->>>>>>> 9cd55836
 }
 
 func (s *bootstrapSuite) TestBootstrapKeyGeneration(c *C) {
@@ -55,25 +44,11 @@
 	err := environs.Bootstrap(env, state.Constraints{}, false)
 	c.Assert(err, IsNil)
 	c.Assert(env.bootstrapCount, Equals, 1)
+	_, _, err = cert.ParseCertAndKey(env.certPEM, env.keyPEM)
+	c.Assert(err, IsNil)
 
-<<<<<<< HEAD
-	// Check that the generated CA key has been written correctly.
 	caCertPEM, err := ioutil.ReadFile(config.JujuHomePath("foo-cert.pem"))
 	c.Assert(err, IsNil)
-	caKeyPEM, err := ioutil.ReadFile(config.JujuHomePath("foo-private-key.pem"))
-	c.Assert(err, IsNil)
-
-	// Check that the cert and key have been set correctly in the configuration
-	cfgCertPEM, cfgCertOK := env.cfg.CACert()
-	cfgKeyPEM, cfgKeyOK := env.cfg.CAPrivateKey()
-	c.Assert(cfgCertOK, Equals, true)
-	c.Assert(cfgKeyOK, Equals, true)
-	c.Assert(cfgCertPEM, DeepEquals, caCertPEM)
-	c.Assert(cfgKeyPEM, DeepEquals, caKeyPEM)
-=======
-	caCertPEM, err := ioutil.ReadFile(testing.HomePath(".juju", "foo-cert.pem"))
-	c.Assert(err, IsNil)
->>>>>>> 9cd55836
 
 	err = cert.Verify(env.certPEM, caCertPEM, time.Now())
 	c.Assert(err, IsNil)
