--- conflicted
+++ resolved
@@ -142,7 +142,6 @@
 	// StateServer (member above) is set to true.
 	SystemPrivateSSHKey string
 
-<<<<<<< HEAD
 	// DisablePackageCommands is a flag that specifies whether to suppress
 	// the addition of package management commands.
 	DisablePackageCommands bool
@@ -152,14 +151,13 @@
 
 	// MongoServiceName is the Upstart service name for the Mongo database.
 	MongoServiceName string
-=======
+
 	// ProxySettings define normal http, https and ftp proxies.
 	ProxySettings osenv.ProxySettings
 
 	// AptProxySettings define the http, https and ftp proxy settings to use
 	// for apt, which may or may not be the same as the normal ProxySettings.
 	AptProxySettings osenv.ProxySettings
->>>>>>> f23e274e
 }
 
 func base64yaml(m *config.Config) string {
@@ -241,30 +239,24 @@
 		c.AddBootCmd(cloudinit.LogProgressCmd("Logging to %s on remote host", cfg.CloudInitOutputLog))
 	}
 
-<<<<<<< HEAD
 	if !cfg.DisablePackageCommands {
 		// Bring packages up-to-date.
 		c.SetAptUpdate(true)
 		c.SetAptUpgrade(true)
-=======
-	// Write out the apt proxy settings
-	if (cfg.AptProxySettings != osenv.ProxySettings{}) {
-		filename := "/etc/apt/apt.conf.d/42-juju-proxy-settings"
-		c.AddBootCmd(fmt.Sprintf(
-			`[ -f %s ] || (printf '%%s\n' %s > %s)`,
-			filename,
-			shquote(utils.AptProxyContent(cfg.AptProxySettings)),
-			filename))
-	}
-
-	// Bring packages up-to-date.
-	c.SetAptUpdate(true)
-	c.SetAptUpgrade(true)
->>>>>>> f23e274e
 
 		// juju requires git for managing charm directories.
 		c.AddPackage("git")
 		c.AddPackage("cpu-checker")
+
+		// Write out the apt proxy settings
+		if (cfg.AptProxySettings != osenv.ProxySettings{}) {
+			filename := "/etc/apt/apt.conf.d/42-juju-proxy-settings"
+			c.AddBootCmd(fmt.Sprintf(
+				`[ -f %s ] || (printf '%%s\n' %s > %s)`,
+				filename,
+				shquote(utils.AptProxyContent(cfg.AptProxySettings)),
+				filename))
+		}
 	}
 
 	// Write out the normal proxy settings so that the settings are
