// Copyright 2012, 2013 Canonical Ltd.
// Licensed under the AGPLv3, see LICENCE file for details.

package cloudinit

import (
	"encoding/base64"
	"encoding/json"
	"fmt"
	"path"
	"strings"

	"github.com/errgo/errgo"
	"launchpad.net/goyaml"

	"launchpad.net/juju-core/agent"
	agenttools "launchpad.net/juju-core/agent/tools"
	"launchpad.net/juju-core/cloudinit"
	"launchpad.net/juju-core/constraints"
	"launchpad.net/juju-core/environs/config"
	"launchpad.net/juju-core/instance"
	"launchpad.net/juju-core/juju/osenv"
	"launchpad.net/juju-core/names"
	"launchpad.net/juju-core/state"
	"launchpad.net/juju-core/state/api"
	coretools "launchpad.net/juju-core/tools"
	"launchpad.net/juju-core/upstart"
	"launchpad.net/juju-core/utils"
	"launchpad.net/juju-core/version"
)

// BootstrapStateURLFile is used to communicate to the first bootstrap node
// the URL from which to obtain important state information (instance id and
// hardware characteristics). It is a transient file, only used as the node
// is bootstrapping.
const BootstrapStateURLFile = "/tmp/provider-state-url"

// SystemIdentity is the name of the file where the environment SSH key is kept.
const SystemIdentity = "system-identity"

// fileSchemePrefix is the prefix for file:// URLs.
const fileSchemePrefix = "file://"

// MachineConfig represents initialization information for a new juju machine.
type MachineConfig struct {
	// StateServer specifies whether the new machine will run the
	// mongo and API servers.
	StateServer bool

	// StateServerCert and StateServerKey hold the state server
	// certificate and private key in PEM format; they are required when
	// StateServer is set, and ignored otherwise.
	StateServerCert []byte
	StateServerKey  []byte

	// StatePort specifies the TCP port that will be used
	// by the MongoDB server. It must be non-zero
	// if StateServer is true.
	StatePort int

	// APIPort specifies the TCP port that will be used
	// by the API server. It must be non-zero
	// if StateServer is true.
	APIPort int

	// StateInfo holds the means for the new instance to communicate with the
	// juju state. Unless the new machine is running a state server (StateServer is
	// set), there must be at least one state server address supplied.
	// The entity name must match that of the machine being started,
	// or be empty when starting a state server.
	StateInfo *state.Info

	// APIInfo holds the means for the new instance to communicate with the
	// juju state API. Unless the new machine is running a state server (StateServer is
	// set), there must be at least one state server address supplied.
	// The entity name must match that of the machine being started,
	// or be empty when starting a state server.
	APIInfo *api.Info

	// MachineNonce is set at provisioning/bootstrap time and used to
	// ensure the agent is running on the correct instance.
	MachineNonce string

	// Tools is juju tools to be used on the new machine.
	Tools *coretools.Tools

	// DataDir holds the directory that juju state will be put in the new
	// machine.
	DataDir string

	// LogDir holds the directory that juju logs will be written to.
	LogDir string

<<<<<<< HEAD
	// Jobs holds what machine jobs to run.
	Jobs []state.MachineJob

	// RsyslogConfPath is the path to the rsyslogd conf file written
	// for configuring distributed logging.
	RsyslogConfPath string

=======
>>>>>>> 31e3a6f9
	// CloudInitOutputLog specifies the path to the output log for cloud-init.
	// The directory containing the log file must already exist.
	CloudInitOutputLog string

	// MachineId identifies the new machine.
	MachineId string

	// MachineContainerType specifies the type of container that the machine
	// is.  If the machine is not a container, then the type is "".
	MachineContainerType instance.ContainerType

	// AuthorizedKeys specifies the keys that are allowed to
	// connect to the machine (see cloudinit.SSHAddAuthorizedKeys)
	// If no keys are supplied, there can be no ssh access to the node.
	// On a bootstrap machine, that is fatal. On other
	// machines it will mean that the ssh, scp and debug-hooks
	// commands cannot work.
	AuthorizedKeys string

	// AgentEnvironment defines additional configuration variables to set in
	// the machine agent config.
	AgentEnvironment map[string]string

	// WARNING: this is only set if the machine being configured is
	// a state server node.
	//
	// Config holds the initial environment configuration.
	Config *config.Config

	// Constraints holds the initial environment constraints.
	Constraints constraints.Value

	// StateInfoURL is the URL of a file which contains information about the state server machines.
	StateInfoURL string

	// DisableSSLHostnameVerification can be set to true to tell cloud-init
	// that it shouldn't verify SSL certificates
	DisableSSLHostnameVerification bool

	// SystemPrivateSSHKey is created at bootstrap time and recorded on every
	// node that has an API server. At this stage, that is any machine where
	// StateServer (member above) is set to true.
	SystemPrivateSSHKey string

	// DisablePackageCommands is a flag that specifies whether to suppress
	// the addition of package management commands.
	DisablePackageCommands bool

	// MachineAgentServiceName is the Upstart service name for the Juju machine agent.
	MachineAgentServiceName string

	// MongoServiceName is the Upstart service name for the Mongo database.
	MongoServiceName string

	// ProxySettings define normal http, https and ftp proxies.
	ProxySettings osenv.ProxySettings

	// AptProxySettings define the http, https and ftp proxy settings to use
	// for apt, which may or may not be the same as the normal ProxySettings.
	AptProxySettings osenv.ProxySettings
}

func base64yaml(m *config.Config) string {
	data, err := goyaml.Marshal(m.AllAttrs())
	if err != nil {
		// can't happen, these values have been validated a number of times
		panic(err)
	}
	return base64.StdEncoding.EncodeToString(data)
}

// Configure updates the provided cloudinit.Config with
// configuration to initialize a Juju machine agent.
func Configure(cfg *MachineConfig, c *cloudinit.Config) error {
	if err := ConfigureBasic(cfg, c); err != nil {
		return err
	}
	return ConfigureJuju(cfg, c)
}

// NonceFile is written by cloud-init as the last thing it does.
// The file will contain the machine's nonce. The filename is
// relative to the Juju data-dir.
const NonceFile = "nonce.txt"

// ConfigureBasic updates the provided cloudinit.Config with
// basic configuration to initialise an OS image, such that it can
// be connected to via SSH, and log to a standard location.
//
// Any potentially failing operation should not be added to the
// configuration, but should instead be done in ConfigureJuju.
//
// Note: we don't do apt update/upgrade here so as not to have to wait on
// apt to finish when performing the second half of image initialisation.
// Doing it later brings the benefit of feedback in the face of errors,
// but adds to the running time of initialisation due to lack of activity
// between image bringup and start of agent installation.
func ConfigureBasic(cfg *MachineConfig, c *cloudinit.Config) error {
	c.AddScripts(
		"set -xe", // ensure we run all the scripts or abort.
	)
	c.AddSSHAuthorizedKeys(cfg.AuthorizedKeys)
	c.SetOutput(cloudinit.OutAll, "| tee -a "+cfg.CloudInitOutputLog, "")
	// Create a file in a well-defined location containing the machine's
	// nonce. The presence and contents of this file will be verified
	// during bootstrap.
	//
	// Note: this must be the last runcmd we do in ConfigureBasic, as
	// the presence of the nonce file is used to gate the remainder
	// of synchronous bootstrap.
	noncefile := path.Join(cfg.DataDir, NonceFile)
	c.AddFile(noncefile, cfg.MachineNonce, 0644)
	return nil
}

// ConfigureJuju updates the provided cloudinit.Config with configuration
// to initialise a Juju machine agent.
func ConfigureJuju(cfg *MachineConfig, c *cloudinit.Config) error {
	if err := verifyConfig(cfg); err != nil {
		return err
	}

	// Initialise progress reporting. We need to do separately for runcmd
	// and (possibly, below) for bootcmd, as they may be run in different
	// shell sessions.
	initProgressCmd := cloudinit.InitProgressCmd()
	c.AddRunCmd(initProgressCmd)

	// If we're doing synchronous bootstrap or manual provisioning, then
	// ConfigureBasic won't have been invoked; thus, the output log won't
	// have been set. We don't want to show the log to the user, so simply
	// append to the log file rather than teeing.
	if stdout, _ := c.Output(cloudinit.OutAll); stdout == "" {
		c.SetOutput(cloudinit.OutAll, ">> "+cfg.CloudInitOutputLog, "")
		c.AddBootCmd(initProgressCmd)
		c.AddBootCmd(cloudinit.LogProgressCmd("Logging to %s on remote host", cfg.CloudInitOutputLog))
	}

	if !cfg.DisablePackageCommands {
		// Bring packages up-to-date.
		c.SetAptUpdate(true)
		c.SetAptUpgrade(true)

		// juju requires git for managing charm directories.
		c.AddPackage("git")
		c.AddPackage("cpu-checker")
		c.AddPackage("bridge-utils")
		c.AddPackage("rsyslog-gnutls")

		// Write out the apt proxy settings
		if (cfg.AptProxySettings != osenv.ProxySettings{}) {
			filename := utils.AptConfFile
			c.AddBootCmd(fmt.Sprintf(
				`[ -f %s ] || (printf '%%s\n' %s > %s)`,
				filename,
				shquote(utils.AptProxyContent(cfg.AptProxySettings)),
				filename))
		}
	}

	// Write out the normal proxy settings so that the settings are
	// sourced by bash, and ssh through that.
	c.AddScripts(
		// We look to see if the proxy line is there already as
		// the manual provider may have had it aleady. The ubuntu
		// user may not exist (local provider only).
		`([ ! -e /home/ubuntu/.profile ] || grep -q '.juju-proxy' /home/ubuntu/.profile) || ` +
			`printf '\n# Added by juju\n[ -f "$HOME/.juju-proxy" ] && . "$HOME/.juju-proxy"\n' >> /home/ubuntu/.profile`)
	if (cfg.ProxySettings != osenv.ProxySettings{}) {
		exportedProxyEnv := cfg.ProxySettings.AsScriptEnvironment()
		c.AddScripts(strings.Split(exportedProxyEnv, "\n")...)
		c.AddScripts(
			fmt.Sprintf(
				`[ -e /home/ubuntu ] && (printf '%%s\n' %s > /home/ubuntu/.juju-proxy && chown ubuntu:ubuntu /home/ubuntu/.juju-proxy)`,
				shquote(cfg.ProxySettings.AsScriptEnvironment())))
	}

	// Make the lock dir and change the ownership of the lock dir itself to
	// ubuntu:ubuntu from root:root so the juju-run command run as the ubuntu
	// user is able to get access to the hook execution lock (like the uniter
	// itself does.)
	lockDir := path.Join(cfg.DataDir, "locks")
	c.AddScripts(
		fmt.Sprintf("mkdir -p %s", lockDir),
		// We only try to change ownership if there is an ubuntu user
		// defined, and we determine this by the existance of the home dir.
		fmt.Sprintf("[ -e /home/ubuntu ] && chown ubuntu:ubuntu %s", lockDir),
		fmt.Sprintf("mkdir -p %s", cfg.LogDir),
	)

	// Make a directory for the tools to live in, then fetch the
	// tools and unarchive them into it.
	var copyCmd string
	if strings.HasPrefix(cfg.Tools.URL, fileSchemePrefix) {
		copyCmd = fmt.Sprintf("cp %s $bin/tools.tar.gz", shquote(cfg.Tools.URL[len(fileSchemePrefix):]))
	} else {
		curlCommand := "curl"
		if cfg.DisableSSLHostnameVerification {
			curlCommand = "curl --insecure"
		}
		copyCmd = fmt.Sprintf("%s -o $bin/tools.tar.gz %s", curlCommand, shquote(cfg.Tools.URL))
		c.AddRunCmd(cloudinit.LogProgressCmd("Fetching tools: %s", copyCmd))
	}
	toolsJson, err := json.Marshal(cfg.Tools)
	if err != nil {
		return err
	}
	c.AddScripts(
		"bin="+shquote(cfg.jujuTools()),
		"mkdir -p $bin",
		copyCmd,
		fmt.Sprintf("sha256sum $bin/tools.tar.gz > $bin/juju%s.sha256", cfg.Tools.Version),
		fmt.Sprintf(`grep '%s' $bin/juju%s.sha256 || (echo "Tools checksum mismatch"; exit 1)`,
			cfg.Tools.SHA256, cfg.Tools.Version),
		fmt.Sprintf("tar zxf $bin/tools.tar.gz -C $bin"),
		fmt.Sprintf("rm $bin/tools.tar.gz && rm $bin/juju%s.sha256", cfg.Tools.Version),
		fmt.Sprintf("printf %%s %s > $bin/downloaded-tools.txt", shquote(string(toolsJson))),
	)

	// We add the machine agent's configuration info
	// before running bootstrap-state so that bootstrap-state
	// has a chance to rerwrite it to change the password.
	// It would be cleaner to change bootstrap-state to
	// be responsible for starting the machine agent itself,
	// but this would not be backwardly compatible.
	machineTag := names.MachineTag(cfg.MachineId)
	_, err = cfg.addAgentInfo(c, machineTag)
	if err != nil {
		return err
	}

	// Add the cloud archive cloud-tools pocket to apt sources
	// for series that need it. This gives us up-to-date LXC,
	// MongoDB, and other infrastructure.
	if !cfg.DisablePackageCommands {
		cfg.MaybeAddCloudArchiveCloudTools(c)
	}

	if cfg.StateServer {
		identityFile := cfg.dataFile(SystemIdentity)
		c.AddFile(identityFile, cfg.SystemPrivateSSHKey, 0600)
		if !cfg.DisablePackageCommands {
			// Disable the default mongodb installed by the mongodb-server package.
			// Only do this if the file doesn't exist already, so users can run
			// their own mongodb server if they wish to.
			c.AddBootCmd(
				`[ -f /etc/default/mongodb ] ||
             (echo ENABLE_MONGODB="no" > /etc/default/mongodb)`)

			if cfg.NeedMongoPPA() {
				const key = "" // key is loaded from PPA
				c.AddAptSource("ppa:juju/stable", key, nil)
			}
			if cfg.Tools.Version.Series == "precise" {
				// In precise we add the cloud-tools pocket and
				// pin it with a lower priority, so we need to
				// explicitly specify the target release when
				// installing mongodb-server from there.
				c.AddPackageFromTargetRelease("mongodb-server", "precise-updates/cloud-tools")
			} else {
				c.AddPackage("mongodb-server")
			}
		}
		certKey := string(cfg.StateServerCert) + string(cfg.StateServerKey)
		c.AddFile(cfg.dataFile("server.pem"), certKey, 0600)
		if err := cfg.addMongoToBoot(c); err != nil {
			return err
		}
		// We temporarily give bootstrap-state a directory
		// of its own so that it can get the state info via the
		// same mechanism as other jujud commands.
		// TODO(rog) 2013-10-04
		// This is redundant now as jujud bootstrap
		// uses the machine agent's configuration.
		// We leave it for the time being for backward compatibility.
		acfg, err := cfg.addAgentInfo(c, "bootstrap")
		if err != nil {
			return err
		}
		cons := cfg.Constraints.String()
		if cons != "" {
			cons = " --constraints " + shquote(cons)
		}
		c.AddRunCmd(cloudinit.LogProgressCmd("Bootstrapping Juju machine agent"))
		c.AddScripts(
			fmt.Sprintf("echo %s > %s", shquote(cfg.StateInfoURL), BootstrapStateURLFile),
			// The bootstrapping is always run with debug on.
			cfg.jujuTools()+"/jujud bootstrap-state"+
				" --data-dir "+shquote(cfg.DataDir)+
				" --env-config "+shquote(base64yaml(cfg.Config))+
				cons+
				" --debug",
			"rm -rf "+shquote(acfg.Dir()),
		)
	}

	return cfg.addMachineAgentToBoot(c, machineTag, cfg.MachineId)
}

<<<<<<< HEAD
func (cfg *MachineConfig) addLogging(c *cloudinit.Config) error {
	namespace := cfg.AgentEnvironment[agent.Namespace]
	var configRenderer *syslog.SyslogConfig
	if cfg.StateServer {
		configRenderer = syslog.NewAccumulateConfig(
			names.MachineTag(cfg.MachineId),
			cfg.LogDir,
			cfg.SyslogPort,
			namespace,
		)
	} else {
		configRenderer = syslog.NewForwardConfig(
			names.MachineTag(cfg.MachineId),
			cfg.LogDir,
			cfg.SyslogPort,
			namespace,
			cfg.stateHostAddrs(),
		)
	}
	configRenderer.LogDir = cfg.LogDir
	content, err := configRenderer.Render()
	if err != nil {
		return err
	}
	c.AddFile(cfg.RsyslogConfPath, string(content), 0644)
	c.AddRunCmd("restart rsyslog")
	return nil
}

=======
>>>>>>> 31e3a6f9
func (cfg *MachineConfig) dataFile(name string) string {
	return path.Join(cfg.DataDir, name)
}

func (cfg *MachineConfig) agentConfig(tag string) (agent.Config, error) {
	// TODO for HAState: the stateHostAddrs and apiHostAddrs here assume that
	// if the machine is a stateServer then to use localhost.  This may be
	// sufficient, but needs thought in the new world order.
	var password string
	if cfg.StateInfo == nil {
		password = cfg.APIInfo.Password
	} else {
		password = cfg.StateInfo.Password
	}
	configParams := agent.AgentConfigParams{
<<<<<<< HEAD
		DataDir:        cfg.DataDir,
		LogDir:         cfg.LogDir,
		Jobs:           cfg.Jobs,
		Tag:            tag,
		Password:       password,
		Nonce:          cfg.MachineNonce,
		StateAddresses: cfg.stateHostAddrs(),
		APIAddresses:   cfg.apiHostAddrs(),
		CACert:         cfg.StateInfo.CACert,
		Values:         cfg.AgentEnvironment,
=======
		DataDir:           cfg.DataDir,
		Tag:               tag,
		UpgradedToVersion: version.Current.Number,
		Password:          password,
		Nonce:             cfg.MachineNonce,
		StateAddresses:    cfg.stateHostAddrs(),
		APIAddresses:      cfg.apiHostAddrs(),
		CACert:            cfg.StateInfo.CACert,
		Values:            cfg.AgentEnvironment,
>>>>>>> 31e3a6f9
	}
	if !cfg.StateServer {
		return agent.NewAgentConfig(configParams)
	}
	return agent.NewStateMachineConfig(agent.StateMachineConfigParams{
		AgentConfigParams: configParams,
		StateServerCert:   cfg.StateServerCert,
		StateServerKey:    cfg.StateServerKey,
		StatePort:         cfg.StatePort,
		APIPort:           cfg.APIPort,
	})
}

// addAgentInfo adds agent-required information to the agent's directory
// and returns the agent directory name.
func (cfg *MachineConfig) addAgentInfo(c *cloudinit.Config, tag string) (agent.Config, error) {
	acfg, err := cfg.agentConfig(tag)
	if err != nil {
		return nil, err
	}
	acfg.SetValue(agent.AgentServiceName, cfg.MachineAgentServiceName)
	if cfg.StateServer {
		acfg.SetValue(agent.MongoServiceName, cfg.MongoServiceName)
	}
	cmds, err := acfg.WriteCommands()
	if err != nil {
		return nil, errgo.Annotate(err, "failed to write commands")
	}
	c.AddScripts(cmds...)
	return acfg, nil
}

func (cfg *MachineConfig) addMachineAgentToBoot(c *cloudinit.Config, tag, machineId string) error {
	// Make the agent run via a symbolic link to the actual tools
	// directory, so it can upgrade itself without needing to change
	// the upstart script.
	toolsDir := agenttools.ToolsDir(cfg.DataDir, tag)
	// TODO(dfc) ln -nfs, so it doesn't fail if for some reason that the target already exists
	c.AddScripts(fmt.Sprintf("ln -s %v %s", cfg.Tools.Version, shquote(toolsDir)))

	name := cfg.MachineAgentServiceName
	conf := upstart.MachineAgentUpstartService(name, toolsDir, cfg.DataDir, cfg.LogDir, tag, machineId, nil)
	cmds, err := conf.InstallCommands()
	if err != nil {
		return errgo.Annotatef(err, "cannot make cloud-init upstart script for the %s agent", tag)
	}
	c.AddRunCmd(cloudinit.LogProgressCmd("Starting Juju machine agent (%s)", name))
	c.AddScripts(cmds...)
	return nil
}

func (cfg *MachineConfig) addMongoToBoot(c *cloudinit.Config) error {
	dbDir := path.Join(cfg.DataDir, "db")
	c.AddScripts(
		"mkdir -p "+dbDir+"/journal",
		"chmod 0700 "+dbDir,
		// Otherwise we get three files with 100M+ each, which takes time.
		"dd bs=1M count=1 if=/dev/zero of="+dbDir+"/journal/prealloc.0",
		"dd bs=1M count=1 if=/dev/zero of="+dbDir+"/journal/prealloc.1",
		"dd bs=1M count=1 if=/dev/zero of="+dbDir+"/journal/prealloc.2",
	)

	name := cfg.MongoServiceName
	conf := upstart.MongoUpstartService(name, cfg.DataDir, dbDir, cfg.StatePort)
	cmds, err := conf.InstallCommands()
	if err != nil {
		return errgo.Annotate(err, "cannot make cloud-init upstart script for the state database")
	}
	c.AddRunCmd(cloudinit.LogProgressCmd("Starting MongoDB server (%s)", name))
	c.AddScripts(cmds...)
	return nil
}

// versionDir converts a tools URL into a name
// to use as a directory for storing the tools executables in
// by using the last element stripped of its extension.
func versionDir(toolsURL string) string {
	name := path.Base(toolsURL)
	ext := path.Ext(name)
	return name[:len(name)-len(ext)]
}

func (cfg *MachineConfig) jujuTools() string {
	return agenttools.SharedToolsDir(cfg.DataDir, cfg.Tools.Version)
}

func (cfg *MachineConfig) stateHostAddrs() []string {
	var hosts []string
	if cfg.StateServer {
		hosts = append(hosts, fmt.Sprintf("localhost:%d", cfg.StatePort))
	}
	if cfg.StateInfo != nil {
		hosts = append(hosts, cfg.StateInfo.Addrs...)
	}
	return hosts
}

func (cfg *MachineConfig) apiHostAddrs() []string {
	var hosts []string
	if cfg.StateServer {
		hosts = append(hosts, fmt.Sprintf("localhost:%d", cfg.APIPort))
	}
	if cfg.APIInfo != nil {
		hosts = append(hosts, cfg.APIInfo.Addrs...)
	}
	return hosts
}

const CanonicalCloudArchiveSigningKey = `-----BEGIN PGP PUBLIC KEY BLOCK-----
Version: SKS 1.1.4
Comment: Hostname: keyserver.ubuntu.com

mQINBFAqSlgBEADPKwXUwqbgoDYgR20zFypxSZlSbrttOKVPEMb0HSUx9Wj8VvNCr+mT4E9w
Ayq7NTIs5ad2cUhXoyenrjcfGqK6k9R6yRHDbvAxCSWTnJjw7mzsajDNocXC6THKVW8BSjrh
0aOBLpht6d5QCO2vyWxw65FKM65GOsbX03ZngUPMuOuiOEHQZo97VSH2pSB+L+B3d9B0nw3Q
nU8qZMne+nVWYLYRXhCIxSv1/h39SXzHRgJoRUFHvL2aiiVrn88NjqfDW15HFhVJcGOFuACZ
nRA0/EqTq0qNo3GziQO4mxuZi3bTVL5sGABiYW9uIlokPqcS7Fa0FRVIU9R+bBdHZompcYnK
AeGag+uRvuTqC3MMRcLUS9Oi/P9I8fPARXUPwzYN3fagCGB8ffYVqMunnFs0L6td08BgvWwe
r+Buu4fPGsQ5OzMclgZ0TJmXyOlIW49lc1UXnORp4sm7HS6okA7P6URbqyGbaplSsNUVTgVb
i+vc8/jYdfExt/3HxVqgrPlq9htqYgwhYvGIbBAxmeFQD8Ak/ShSiWb1FdQ+f7Lty+4mZLfN
8x4zPZ//7fD5d/PETPh9P0msF+lLFlP564+1j75wx+skFO4v1gGlBcDaeipkFzeozndAgpeg
ydKSNTF4QK9iTYobTIwsYfGuS8rV21zE2saLM0CE3T90aHYB/wARAQABtD1DYW5vbmljYWwg
Q2xvdWQgQXJjaGl2ZSBTaWduaW5nIEtleSA8ZnRwbWFzdGVyQGNhbm9uaWNhbC5jb20+iQI3
BBMBCAAhBQJQKkpYAhsDBQsJCAcDBRUKCQgLBRYCAwEAAh4BAheAAAoJEF7bG2LsSSbqKxkQ
AIKtgImrk02YCDldg6tLt3b69ZK0kIVI3Xso/zCBZbrYFmgGQEFHAa58mIgpv5GcgHHxWjpX
3n4tu2RM9EneKvFjFBstTTgoyuCgFr7iblvs/aMW4jFJAiIbmjjXWVc0CVB/JlLqzBJ/MlHd
R9OWmojN9ZzoIA+i+tWlypgUot8iIxkR6JENxit5v9dN8i6anmnWybQ6PXFMuNi6GzQ0JgZI
Vs37n0ks2wh0N8hBjAKuUgqu4MPMwvNtz8FxEzyKwLNSMnjLAhzml/oje/Nj1GBB8roj5dmw
7PSul5pAqQ5KTaXzl6gJN5vMEZzO4tEoGtRpA0/GTSXIlcx/SGkUK5+lqdQIMdySn8bImU6V
6rDSoOaI9YWHZtpv5WeUsNTdf68jZsFCRD+2+NEmIqBVm11yhmUoasC6dYw5l9P/PBdwmFm6
NBUSEwxb+ROfpL1ICaZk9Jy++6akxhY//+cYEPLin02r43Z3o5Piqujrs1R2Hs7kX84gL5Sl
BzTM4Ed+ob7KVtQHTefpbO35bQllkPNqfBsC8AIC8xvTP2S8FicYOPATEuiRWs7Kn31TWC2i
wswRKEKVRmN0fdpu/UPdMikyoNu9szBZRxvkRAezh3WheJ6MW6Fmg9d+uTFJohZt5qHdpxYa
4beuN4me8LF0TYzgfEbFT6b9D6IyTFoT0LequQINBFAqSlgBEADmL3TEq5ejBYrA+64zo8FY
vCF4gziPa5rCIJGZ/gZXQ7pm5zek/lOe9C80mhxNWeLmrWMkMOWKCeaDMFpMBOQhZZmRdakO
nH/xxO5x+fRdOOhy+5GTRJiwkuGOV6rB9eYJ3UN9caP2hfipCMpJjlg3j/GwktjhuqcBHXhA
HMhzxEOIDE5hmpDqZ051f8LGXld9aSL8RctoYFM8sgafPVmICTCq0Wh03dr5c2JAgEXy3ush
Ym/8i2WFmyldo7vbtTfx3DpmJc/EMpGKV+GxcI3/ERqSkde0kWlmfPZbo/5+hRqSryqfQtRK
nFEQgAqAhPIwXwOkjCpPnDNfrkvzVEtl2/BWP/1/SOqzXjk9TIb1Q7MHANeFMrTCprzPLX6I
dC4zLp+LpV91W2zygQJzPgWqH/Z/WFH4gXcBBqmI8bFpMPONYc9/67AWUABo2VOCojgtQmjx
uFn+uGNw9PvxJAF3yjl781PVLUw3n66dwHRmYj4hqxNDLywhhnL/CC7KUDtBnUU/CKn/0Xgm
9oz3thuxG6i3F3pQgpp7MeMntKhLFWRXo9Bie8z/c0NV4K5HcpbGa8QPqoDseB5WaO4yGIBO
t+nizM4DLrI+v07yXe3Jm7zBSpYSrGarZGK68qamS3XPzMshPdoXXz33bkQrTPpivGYQVRZu
zd/R6b+6IurV+QARAQABiQIfBBgBCAAJBQJQKkpYAhsMAAoJEF7bG2LsSSbq59EP/1U3815/
yHV3cf/JeHgh6WS/Oy2kRHp/kJt3ev/l/qIxfMIpyM3u/D6siORPTUXHPm3AaZrbw0EDWByA
3jHQEzlLIbsDGZgrnl+mxFuHwC1yEuW3xrzgjtGZCJureZ/BD6xfRuRcmvnetAZv/z98VN/o
j3rvYhUi71NApqSvMExpNBGrdO6gQlI5azhOu8xGNy4OSke8J6pAsMUXIcEwjVEIvewJuqBW
/3rj3Hh14tmWjQ7shNnYBuSJwbLeUW2e8bURnfXETxrCmXzDmQldD5GQWCcD5WDosk/HVHBm
Hlqrqy0VO2nE3c73dQlNcI4jVWeC4b4QSpYVsFz/6Iqy5ZQkCOpQ57MCf0B6P5nF92c5f3TY
PMxHf0x3DrjDbUVZytxDiZZaXsbZzsejbbc1bSNp4hb+IWhmWoFnq/hNHXzKPHBTapObnQju
+9zUlQngV0BlPT62hOHOw3Pv7suOuzzfuOO7qpz0uAy8cFKe7kBtLSFVjBwaG5JX89mgttYW
+lw9Rmsbp9Iw4KKFHIBLOwk7s+u0LUhP3d8neBI6NfkOYKZZCm3CuvkiOeQP9/2okFjtj+29
jEL+9KQwrGNFEVNe85Un5MJfYIjgyqX3nJcwypYxidntnhMhr2VD3HL2R/4CiswBOa4g9309
p/+af/HU1smBrOfIeRoxb8jQoHu3
=xg4S
-----END PGP PUBLIC KEY BLOCK-----`

// MaybeAddCloudArchiveCloudTools adds the cloud-archive cloud-tools
// pocket to apt sources, if the series requires it.
func (cfg *MachineConfig) MaybeAddCloudArchiveCloudTools(c *cloudinit.Config) {
	series := cfg.Tools.Version.Series
	if series != "precise" {
		// Currently only precise; presumably we'll
		// need to add each LTS in here as they're
		// added to the cloud archive.
		return
	}
	const url = "http://ubuntu-cloud.archive.canonical.com/ubuntu"
	name := fmt.Sprintf("deb %s %s-updates/cloud-tools main", url, series)
	prefs := &cloudinit.AptPreferences{
		Path:        cloudinit.CloudToolsPrefsPath,
		Explanation: "Pin with lower priority, not to interfere with charms",
		Package:     "*",
		Pin:         fmt.Sprintf("release n=%s-updates/cloud-tools", series),
		PinPriority: 400,
	}
	c.AddAptSource(name, CanonicalCloudArchiveSigningKey, prefs)
}

func (cfg *MachineConfig) NeedMongoPPA() bool {
	series := cfg.Tools.Version.Series
	// 11.10 and earlier are not supported.
	// 12.04 can get a compatible version from the cloud-archive.
	// 13.04 and later ship a compatible version in the archive.
	return series == "quantal"
}

func shquote(p string) string {
	return utils.ShQuote(p)
}

type requiresError string

func (e requiresError) Error() string {
	return "invalid machine configuration: missing " + string(e)
}

func verifyConfig(cfg *MachineConfig) (err error) {
	defer utils.ErrorContextf(&err, "invalid machine configuration")
	if !names.IsMachine(cfg.MachineId) {
		return fmt.Errorf("invalid machine id")
	}
	if cfg.DataDir == "" {
		return fmt.Errorf("missing var directory")
	}
	if cfg.LogDir == "" {
		return fmt.Errorf("missing log directory")
	}
	if len(cfg.Jobs) == 0 {
		return fmt.Errorf("missing machine jobs")
	}
	if cfg.CloudInitOutputLog == "" {
		return fmt.Errorf("missing cloud-init output log path")
	}
	if cfg.Tools == nil {
		return fmt.Errorf("missing tools")
	}
	if cfg.Tools.URL == "" {
		return fmt.Errorf("missing tools URL")
	}
	if cfg.StateInfo == nil {
		return fmt.Errorf("missing state info")
	}
	if len(cfg.StateInfo.CACert) == 0 {
		return fmt.Errorf("missing CA certificate")
	}
	if cfg.APIInfo == nil {
		return fmt.Errorf("missing API info")
	}
	if len(cfg.APIInfo.CACert) == 0 {
		return fmt.Errorf("missing API CA certificate")
	}
	if cfg.MachineAgentServiceName == "" {
		return fmt.Errorf("missing machine agent service name")
	}
	if cfg.StateServer {
		if cfg.MongoServiceName == "" {
			return fmt.Errorf("missing mongo service name")
		}
		if cfg.Config == nil {
			return fmt.Errorf("missing environment configuration")
		}
		if cfg.StateInfo.Tag != "" {
			return fmt.Errorf("entity tag must be blank when starting a state server")
		}
		if cfg.APIInfo.Tag != "" {
			return fmt.Errorf("entity tag must be blank when starting a state server")
		}
		if len(cfg.StateServerCert) == 0 {
			return fmt.Errorf("missing state server certificate")
		}
		if len(cfg.StateServerKey) == 0 {
			return fmt.Errorf("missing state server private key")
		}
		if cfg.StatePort == 0 {
			return fmt.Errorf("missing state port")
		}
		if cfg.APIPort == 0 {
			return fmt.Errorf("missing API port")
		}
		if cfg.SystemPrivateSSHKey == "" {
			return fmt.Errorf("missing system ssh identity")
		}
	} else {
		if len(cfg.StateInfo.Addrs) == 0 {
			return fmt.Errorf("missing state hosts")
		}
		if cfg.StateInfo.Tag != names.MachineTag(cfg.MachineId) {
			return fmt.Errorf("entity tag must match started machine")
		}
		if len(cfg.APIInfo.Addrs) == 0 {
			return fmt.Errorf("missing API hosts")
		}
		if cfg.APIInfo.Tag != names.MachineTag(cfg.MachineId) {
			return fmt.Errorf("entity tag must match started machine")
		}
	}
	if cfg.MachineNonce == "" {
		return fmt.Errorf("missing machine nonce")
	}
	return nil
}<|MERGE_RESOLUTION|>--- conflicted
+++ resolved
@@ -91,16 +91,9 @@
 	// LogDir holds the directory that juju logs will be written to.
 	LogDir string
 
-<<<<<<< HEAD
 	// Jobs holds what machine jobs to run.
 	Jobs []state.MachineJob
 
-	// RsyslogConfPath is the path to the rsyslogd conf file written
-	// for configuring distributed logging.
-	RsyslogConfPath string
-
-=======
->>>>>>> 31e3a6f9
 	// CloudInitOutputLog specifies the path to the output log for cloud-init.
 	// The directory containing the log file must already exist.
 	CloudInitOutputLog string
@@ -400,38 +393,6 @@
 	return cfg.addMachineAgentToBoot(c, machineTag, cfg.MachineId)
 }
 
-<<<<<<< HEAD
-func (cfg *MachineConfig) addLogging(c *cloudinit.Config) error {
-	namespace := cfg.AgentEnvironment[agent.Namespace]
-	var configRenderer *syslog.SyslogConfig
-	if cfg.StateServer {
-		configRenderer = syslog.NewAccumulateConfig(
-			names.MachineTag(cfg.MachineId),
-			cfg.LogDir,
-			cfg.SyslogPort,
-			namespace,
-		)
-	} else {
-		configRenderer = syslog.NewForwardConfig(
-			names.MachineTag(cfg.MachineId),
-			cfg.LogDir,
-			cfg.SyslogPort,
-			namespace,
-			cfg.stateHostAddrs(),
-		)
-	}
-	configRenderer.LogDir = cfg.LogDir
-	content, err := configRenderer.Render()
-	if err != nil {
-		return err
-	}
-	c.AddFile(cfg.RsyslogConfPath, string(content), 0644)
-	c.AddRunCmd("restart rsyslog")
-	return nil
-}
-
-=======
->>>>>>> 31e3a6f9
 func (cfg *MachineConfig) dataFile(name string) string {
 	return path.Join(cfg.DataDir, name)
 }
@@ -447,19 +408,9 @@
 		password = cfg.StateInfo.Password
 	}
 	configParams := agent.AgentConfigParams{
-<<<<<<< HEAD
-		DataDir:        cfg.DataDir,
-		LogDir:         cfg.LogDir,
-		Jobs:           cfg.Jobs,
-		Tag:            tag,
-		Password:       password,
-		Nonce:          cfg.MachineNonce,
-		StateAddresses: cfg.stateHostAddrs(),
-		APIAddresses:   cfg.apiHostAddrs(),
-		CACert:         cfg.StateInfo.CACert,
-		Values:         cfg.AgentEnvironment,
-=======
 		DataDir:           cfg.DataDir,
+		LogDir:            cfg.LogDir,
+		Jobs:              cfg.Jobs,
 		Tag:               tag,
 		UpgradedToVersion: version.Current.Number,
 		Password:          password,
@@ -468,7 +419,6 @@
 		APIAddresses:      cfg.apiHostAddrs(),
 		CACert:            cfg.StateInfo.CACert,
 		Values:            cfg.AgentEnvironment,
->>>>>>> 31e3a6f9
 	}
 	if !cfg.StateServer {
 		return agent.NewAgentConfig(configParams)
