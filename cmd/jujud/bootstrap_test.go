--- conflicted
+++ resolved
@@ -420,13 +420,8 @@
 	c.Assert(err, gc.IsNil)
 
 	envtesting.MustUploadFakeTools(env.Storage())
-<<<<<<< HEAD
-	inst, _, err := jujutesting.StartInstance(env, "0")
-	maybePanic(err)
-=======
 	inst, _, _, err := jujutesting.StartInstance(env, "0")
 	c.Assert(err, gc.IsNil)
->>>>>>> 95134a28
 	s.instanceId = inst.Id()
 	s.bootstrapName, err = inst.DNSName()
 	c.Assert(err, gc.IsNil)
