package main

import (
	"fmt"
	"launchpad.net/juju-core/downloader"
	"launchpad.net/juju-core/environs"
	"launchpad.net/juju-core/environs/agent"
	"launchpad.net/juju-core/log"
	"launchpad.net/juju-core/state"
	"launchpad.net/juju-core/state/watcher"
	"launchpad.net/juju-core/version"
	"launchpad.net/tomb"
	"os"
	"time"
)

var upgraderKillDelay = 5 * time.Minute

// An Upgrader observes the version information for an agent in the
// environment state, and handles the downloading and unpacking of
// new versions of the juju tools when necessary.
//
// When a new version is available Wait and Stop return UpgradeReadyError.
type Upgrader struct {
	tomb       tomb.Tomb
	st         *state.State
	agentState AgentState
	dataDir    string
}

// UpgradeReadyError is returned by an Upgrader to report that
// an upgrade is ready to be performed and a restart is due.
type UpgradeReadyError struct {
	AgentName string
	OldTools  *state.Tools
	NewTools  *state.Tools
	DataDir   string
}

func (e *UpgradeReadyError) Error() string {
	return "must restart: an agent upgrade is available"
}

// ChangeAgentTools does the actual agent upgrade.
func (e *UpgradeReadyError) ChangeAgentTools() error {
	tools, err := agent.ChangeAgentTools(e.DataDir, e.AgentName, e.NewTools.Binary)
	if err != nil {
		return err
	}
	log.Infof("cmd/jujud: upgrader upgraded from %v to %v (%q)", e.OldTools.Binary, tools.Binary, tools.URL)
	return nil
}

// The AgentState interface is implemented by state types
// that represent running agents.
type AgentState interface {
	// SetAgentTools sets the tools that the agent is currently running.
	SetAgentTools(tools *state.Tools) error
	EntityName() string
	SetMongoPassword(password string) error
	Life() state.Life
}

// NewUpgrader returns a new Upgrader watching the given agent.
func NewUpgrader(st *state.State, agentState AgentState, dataDir string) *Upgrader {
	u := &Upgrader{
		st:         st,
		agentState: agentState,
		dataDir:    dataDir,
	}
	go func() {
		defer u.tomb.Done()
		u.tomb.Kill(u.run())
	}()
	return u
}

func (u *Upgrader) String() string {
	return "upgrader"
}

func (u *Upgrader) Stop() error {
	u.tomb.Kill(nil)
	return u.tomb.Wait()
}

func (u *Upgrader) Wait() error {
	return u.tomb.Wait()
}

func (u *Upgrader) run() error {
	// Let the state know the version that is currently running.
	currentTools, err := agent.ReadTools(u.dataDir, version.Current)
	if err != nil {
		// Don't abort everything because we can't find the tools directory.
		// The problem should sort itself out as we will immediately
		// download some more tools and upgrade.
		log.Warningf("cmd/jujud: upgrader cannot read current tools: %v", err)
		currentTools = &state.Tools{
			Binary: version.Current,
		}
	}
	err = u.agentState.SetAgentTools(currentTools)
	if err != nil {
		return err
	}

	w := u.st.WatchEnvironConfig()
	defer watcher.Stop(w, &u.tomb)

	// Rather than using worker.WaitForEnviron, invalid environments are
	// managed explicitly so that all configuration changes are observed
	// by the loop below.
	var environ environs.Environ

	// TODO(rog) retry downloads when they fail.
	var (
		download      *downloader.Download
		downloadTools *state.Tools
		downloadDone  <-chan downloader.Status
	)
	// If we're killed early on (probably as a result of some other
	// task dying) we allow ourselves some time to try to connect to
	// the state and download a new version. We return to normal
	// undelayed behaviour when:
	// 1) We find there's no upgrade to do.
	// 2) A download fails.
	tomb := delayedTomb(&u.tomb, upgraderKillDelay)
	noDelay := func() {
		if tomb != &u.tomb {
			tomb.Kill(nil)
			tomb = &u.tomb
		}
	}
	for {
		// We wait for the tools to change while we're downloading
		// so that if something goes wrong (for instance a bad URL
		// hangs up) another change to the proposed tools can
		// potentially fix things.
		select {
		case cfg, ok := <-w.Changes():
			if !ok {
				return watcher.MustErr(w)
			}
			var err error
			if environ == nil {
				environ, err = environs.New(cfg)
				if err != nil {
					log.Errorf("cmd/jujud: upgrader loaded invalid initial environment configuration: %v", err)
					break
				}
			} else {
				err = environ.SetConfig(cfg)
				if err != nil {
					log.Warningf("cmd/jujud: upgrader loaded invalid environment configuration: %v", err)
					// continue on, because the version number is still significant.
				}
			}
			vers := cfg.AgentVersion()
			if download != nil {
				// There's a download in progress, stop it if we need to.
				if vers == downloadTools.Number {
					// We are already downloading the requested tools.
					break
				}
				// Tools changed. We need to stop and restart.
				download.Stop()
				download, downloadTools, downloadDone = nil, nil, nil
			}
			// Ignore the proposed tools if we're already running the
			// proposed version.
			if vers == version.Current.Number {
				noDelay()
				break
			}
			binary := version.Current
			binary.Number = vers
			if tools, err := agent.ReadTools(u.dataDir, binary); err == nil {
				// The perfect tools have already been downloaded, so use them.
				return u.upgradeReady(currentTools, tools)
			}

			// Try to find the proposed tools in the environment, and fall back
			// to the most recent version no later than the proposed.
			flags := environs.CompatVersion
			if cfg.Development() {
				flags |= environs.DevVersion
			}
			tools, err := environs.FindTools(environ, binary, flags)
			if err != nil {
				log.Errorf("cmd/jujud: upgrader error finding tools for %v: %v", binary, err)
				noDelay()
				// TODO(rog): poll until tools become available.
				break
			}
			if tools.Binary != binary {
				if tools.Number == version.Current.Number {
					// TODO(rog): poll until tools become available.
					log.Warningf("cmd/jujud: upgrader: version %v requested but found only current version: %v", binary, tools.Number)
					noDelay()
					break
				}
				log.Warningf("cmd/jujud: upgrader cannot find exact tools match for %s; using %s instead", binary, tools.Binary)
			}
<<<<<<< HEAD
			if tools, err := agent.ReadTools(u.dataDir, tools.Binary); err == nil {
				// The best available tools have already been downloaded, so use them.
				return u.upgradeReady(currentTools, tools)
			}

			log.Printf("cmd/jujud: upgrader downloading %q", tools.URL)
=======
			log.Infof("cmd/jujud: upgrader downloading %q", tools.URL)
>>>>>>> f8f50a8e
			download = downloader.New(tools.URL, "")
			downloadTools = tools
			downloadDone = download.Done()
		case status := <-downloadDone:
			tools := downloadTools
			download, downloadTools, downloadDone = nil, nil, nil
			if status.Err != nil {
				log.Errorf("cmd/jujud: upgrader download of %v failed: %v", tools.Binary, status.Err)
				noDelay()
				break
			}
			err := agent.UnpackTools(u.dataDir, tools, status.File)
			status.File.Close()
			if err := os.Remove(status.File.Name()); err != nil {
				log.Warningf("cmd/jujud: upgrader cannot remove temporary download file: %v", err)
			}
			if err != nil {
				log.Errorf("cmd/jujud: upgrader cannot unpack %v tools: %v", tools.Binary, err)
				noDelay()
				break
			}
			return u.upgradeReady(currentTools, tools)
		case <-tomb.Dying():
			if download != nil {
				return fmt.Errorf("upgrader aborted download of %q", downloadTools.URL)
			}
			return nil
		}
	}
	panic("not reached")
}

func (u *Upgrader) upgradeReady(old, new *state.Tools) *UpgradeReadyError {
	return &UpgradeReadyError{
		AgentName: u.agentState.EntityName(),
		OldTools:  old,
		DataDir:   u.dataDir,
		NewTools:  new,
	}
}

// delayedTomb returns a tomb that starts dying a given duration
// after t starts dying.
func delayedTomb(t *tomb.Tomb, d time.Duration) *tomb.Tomb {
	var delayed tomb.Tomb
	go func() {
		select {
		case <-t.Dying():
			time.Sleep(d)
			delayed.Kill(nil)
		case <-delayed.Dying():
			return
		}
	}()
	return &delayed
}<|MERGE_RESOLUTION|>--- conflicted
+++ resolved
@@ -176,7 +176,7 @@
 			binary := version.Current
 			binary.Number = vers
 			if tools, err := agent.ReadTools(u.dataDir, binary); err == nil {
-				// The perfect tools have already been downloaded, so use them.
+				// The exact tools have already been downloaded, so use them.
 				return u.upgradeReady(currentTools, tools)
 			}
 
@@ -202,16 +202,12 @@
 				}
 				log.Warningf("cmd/jujud: upgrader cannot find exact tools match for %s; using %s instead", binary, tools.Binary)
 			}
-<<<<<<< HEAD
 			if tools, err := agent.ReadTools(u.dataDir, tools.Binary); err == nil {
 				// The best available tools have already been downloaded, so use them.
 				return u.upgradeReady(currentTools, tools)
 			}
 
-			log.Printf("cmd/jujud: upgrader downloading %q", tools.URL)
-=======
 			log.Infof("cmd/jujud: upgrader downloading %q", tools.URL)
->>>>>>> f8f50a8e
 			download = downloader.New(tools.URL, "")
 			downloadTools = tools
 			downloadDone = download.Done()
