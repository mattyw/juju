--- conflicted
+++ resolved
@@ -37,6 +37,7 @@
 	"github.com/juju/juju/worker/toolsversionchecker"
 	"github.com/juju/juju/worker/upgrader"
 	"github.com/juju/juju/worker/upgradesteps"
+	"github.com/juju/juju/worker/util"
 	"github.com/juju/utils/clock"
 	"github.com/juju/version"
 )
@@ -365,27 +366,19 @@
 			APICallerName: apiCallerName,
 		})),
 
-<<<<<<< HEAD
 		toolsversioncheckerName: ifFullyUpgraded(toolsversionchecker.Manifold(toolsversionchecker.ManifoldConfig{
 			AgentName:     agentName,
 			APICallerName: apiCallerName,
 		})),
-=======
-		toolsversioncheckerName: toolsversionchecker.Manifold(toolsversionchecker.ManifoldConfig{
-			AgentName:         agentName,
-			APICallerName:     apiCallerName,
-			UpgradeWaiterName: upgradeWaiterName,
-		}),
-
-		machineActionName: machineactions.Manifold(machineactions.ManifoldConfig{
+
+		machineActionName: ifFullyUpgraded(machineactions.Manifold(machineactions.ManifoldConfig{
 			AgentApiManifoldConfig: util.AgentApiManifoldConfig{
 				AgentName:     agentName,
 				APICallerName: apiCallerName,
 			},
 			NewFacade: machineactions.NewFacade,
 			NewWorker: machineactions.NewMachineActionsWorker,
-		}),
->>>>>>> a6246fed
+		})),
 	}
 }
 
@@ -422,10 +415,7 @@
 	resumerName              = "resumer"
 	identityFileWriterName   = "identity-file-writer"
 	toolsversioncheckerName  = "tools-version-checker"
-<<<<<<< HEAD
 	apiConfigWatcherName     = "api-config-watcher"
 	migrationMinionName      = "migration-minion"
-=======
 	machineActionName        = "machine-actions"
->>>>>>> a6246fed
 )