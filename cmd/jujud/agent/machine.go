--- conflicted
+++ resolved
@@ -471,19 +471,16 @@
 			return nil, err
 		}
 		manifolds := machine.Manifolds(machine.ManifoldsConfig{
-			PreviousAgentVersion:  previousAgentVersion,
-			Agent:                 agent.APIHostPortsSetter{a},
-			UpgradeStepsLock:      a.upgradeComplete,
-			UpgradeCheckLock:      a.initialUpgradeCheckComplete,
-			OpenStateForUpgrade:   a.openStateForUpgrade,
-			WriteUninstallFile:    a.writeUninstallAgentFile,
-			StartAPIWorkers:       a.startAPIWorkers,
-			PreUpgradeSteps:       upgrades.PreUpgradeSteps,
-			ShouldWriteProxyFiles: shouldWriteProxyFiles,
-			LogSource:             a.bufferedLogs,
-			NewDeployContext:      newDeployContext,
-			MachineID:             a.machineId,
-			BootstrapMachineID:    bootstrapMachineId,
+			PreviousAgentVersion: previousAgentVersion,
+			Agent:                agent.APIHostPortsSetter{a},
+			UpgradeStepsLock:     a.upgradeComplete,
+			UpgradeCheckLock:     a.initialUpgradeCheckComplete,
+			OpenStateForUpgrade:  a.openStateForUpgrade,
+			WriteUninstallFile:   a.writeUninstallAgentFile,
+			StartAPIWorkers:      a.startAPIWorkers,
+			PreUpgradeSteps:      upgrades.PreUpgradeSteps,
+			LogSource:            a.bufferedLogs,
+			NewDeployContext:     newDeployContext,
 		})
 		if err := dependency.Install(engine, manifolds); err != nil {
 			if err := worker.Stop(engine); err != nil {
@@ -699,26 +696,7 @@
 		}
 	}()
 
-<<<<<<< HEAD
-=======
-	// TODO(fwereade): this is *still* a hideous layering violation, but at least
-	// it's confined to jujud rather than extending into the worker itself.
-	// Start this worker first to try and get proxy settings in place
-	// before we do anything else.
-	runner.StartWorker("proxyupdater", func() (worker.Worker, error) {
-		w, err := proxyupdater.NewWorker(apiproxyupdater.NewFacade(apiConn))
-		if err != nil {
-			return nil, errors.Annotate(err, "cannot start proxyupdater worker")
-		}
-		return w, nil
-	})
-
-	runner.StartWorker("logsender", func() (worker.Worker, error) {
-		return logsender.New(a.bufferedLogs, apilogsender.NewAPI(apiConn)), nil
-	})
-
 	modelConfig, err := apiConn.Agent().ModelConfig()
->>>>>>> 0ba6a646
 	if err != nil {
 		return nil, fmt.Errorf("cannot read model config: %v", err)
 	}
@@ -748,11 +726,6 @@
 
 	})
 
-	modelConfig, err := apiConn.Agent().ModelConfig()
-	if err != nil {
-		return nil, errors.Annotate(err, "could not get model config")
-	}
-
 	// Check if the network management is disabled.
 	disableNetworkManagement, _ := modelConfig.DisableNetworkManagement()
 	if disableNetworkManagement {
@@ -769,18 +742,6 @@
 		return w, nil
 	})
 
-<<<<<<< HEAD
-=======
-	// Start the worker to manage SSH keys.
-	runner.StartWorker("authenticationworker", func() (worker.Worker, error) {
-		w, err := authenticationworker.NewWorker(apiConn.KeyUpdater(), agentConfig)
-		if err != nil {
-			return nil, errors.Annotate(err, "cannot start ssh auth-keys updater worker")
-		}
-		return w, nil
-	})
-
->>>>>>> 0ba6a646
 	// Perform the operations needed to set up hosting for containers.
 	if err := a.setupContainerSupport(runner, apiConn, agentConfig); err != nil {
 		cause := errors.Cause(err)
