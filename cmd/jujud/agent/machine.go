--- conflicted
+++ resolved
@@ -94,11 +94,7 @@
 	"github.com/juju/juju/worker/metricworker"
 	"github.com/juju/juju/worker/minunitsworker"
 	"github.com/juju/juju/worker/modelworkermanager"
-<<<<<<< HEAD
 	"github.com/juju/juju/worker/mongoupgrader"
-	"github.com/juju/juju/worker/networker"
-=======
->>>>>>> 3f98d44a
 	"github.com/juju/juju/worker/peergrouper"
 	"github.com/juju/juju/worker/provisioner"
 	"github.com/juju/juju/worker/proxyupdater"
@@ -1508,7 +1504,10 @@
 	if err := a.limitLoginsDuringRestore(req); err != nil {
 		return err
 	}
-<<<<<<< HEAD
+	if err := a.limitLoginsUntilSpacesDiscovered(req); err != nil {
+		return err
+	}
+
 	if err := a.limitLoginsDuringUpgrade(req); err != nil {
 		return err
 	}
@@ -1527,12 +1526,6 @@
 		return errors.New("Upgrading Mongo")
 	}
 	return nil
-=======
-	if err := a.limitLoginsUntilSpacesDiscovered(req); err != nil {
-		return err
-	}
-	return a.limitLoginsDuringUpgrade(req)
->>>>>>> 3f98d44a
 }
 
 // limitLoginsUntilSpacesDiscovered will prevent logins from clients until
@@ -1734,21 +1727,12 @@
 		return false, nil
 	}
 	return ensureMongoAdminUser(mongo.EnsureAdminUserParams{
-<<<<<<< HEAD
 		DialInfo:     dialInfo,
-		Namespace:    agentConfig.Value(agent.Namespace),
 		DataDir:      agentConfig.DataDir(),
 		Port:         servingInfo.StatePort,
 		User:         mongoInfo.Tag.String(),
 		Password:     mongoInfo.Password,
 		MongoVersion: agentConfig.MongoVersion(),
-=======
-		DialInfo: dialInfo,
-		DataDir:  agentConfig.DataDir(),
-		Port:     servingInfo.StatePort,
-		User:     mongoInfo.Tag.String(),
-		Password: mongoInfo.Password,
->>>>>>> 3f98d44a
 	})
 }
 
