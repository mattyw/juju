// Copyright 2012, 2013 Canonical Ltd.
// Licensed under the AGPLv3, see LICENCE file for details.

package agent

import (
	"fmt"
	"io"
	"net"
	"os"
	"path/filepath"
	"runtime"
	"strconv"
	"sync"
	"time"

	"github.com/juju/cmd"
	"github.com/juju/errors"
	apiagent "github.com/juju/juju/api/agent"
	apimachiner "github.com/juju/juju/api/machiner"
	"github.com/juju/loggo"
	"github.com/juju/names"
	"github.com/juju/replicaset"
	"github.com/juju/utils"
	"github.com/juju/utils/clock"
	"github.com/juju/utils/featureflag"
	"github.com/juju/utils/series"
	"github.com/juju/utils/set"
	"github.com/juju/utils/symlink"
	"github.com/juju/utils/voyeur"
	"github.com/juju/version"
	"gopkg.in/juju/charmrepo.v2-unstable"
	"gopkg.in/mgo.v2"
	"gopkg.in/natefinch/lumberjack.v2"
	"launchpad.net/gnuflag"
	"launchpad.net/tomb"

	"github.com/juju/juju/agent"
	"github.com/juju/juju/agent/tools"
	"github.com/juju/juju/api"
	apideployer "github.com/juju/juju/api/deployer"
	"github.com/juju/juju/api/metricsmanager"
	"github.com/juju/juju/apiserver"
	"github.com/juju/juju/apiserver/params"
	"github.com/juju/juju/cert"
	"github.com/juju/juju/cmd/jujud/agent/machine"
	"github.com/juju/juju/cmd/jujud/agent/model"
	"github.com/juju/juju/cmd/jujud/reboot"
	cmdutil "github.com/juju/juju/cmd/jujud/util"
	"github.com/juju/juju/container"
	"github.com/juju/juju/container/kvm"
	"github.com/juju/juju/environs"
	"github.com/juju/juju/environs/simplestreams"
	"github.com/juju/juju/instance"
	jujunames "github.com/juju/juju/juju/names"
	"github.com/juju/juju/juju/paths"
	"github.com/juju/juju/mongo"
	"github.com/juju/juju/network"
	"github.com/juju/juju/service"
	"github.com/juju/juju/service/common"
	"github.com/juju/juju/state"
	"github.com/juju/juju/state/multiwatcher"
	"github.com/juju/juju/storage/looputil"
	"github.com/juju/juju/upgrades"
	jujuversion "github.com/juju/juju/version"
	"github.com/juju/juju/watcher"
	"github.com/juju/juju/worker"
	"github.com/juju/juju/worker/apicaller"
	"github.com/juju/juju/worker/certupdater"
	"github.com/juju/juju/worker/conv2state"
	"github.com/juju/juju/worker/dblogpruner"
	"github.com/juju/juju/worker/dependency"
	"github.com/juju/juju/worker/deployer"
	"github.com/juju/juju/worker/gate"
	"github.com/juju/juju/worker/imagemetadataworker"
	"github.com/juju/juju/worker/logsender"
	"github.com/juju/juju/worker/modelworkermanager"
	"github.com/juju/juju/worker/mongoupgrader"
	"github.com/juju/juju/worker/peergrouper"
	"github.com/juju/juju/worker/provisioner"
	"github.com/juju/juju/worker/singular"
	"github.com/juju/juju/worker/txnpruner"
	"github.com/juju/juju/worker/upgradesteps"
)

var (
	logger       = loggo.GetLogger("juju.cmd.jujud")
	jujuRun      = paths.MustSucceed(paths.JujuRun(series.HostSeries()))
	jujuDumpLogs = paths.MustSucceed(paths.JujuDumpLogs(series.HostSeries()))

	// The following are defined as variables to allow the tests to
	// intercept calls to the functions.
	useMultipleCPUs          = utils.UseMultipleCPUs
	maybeInitiateMongoServer = peergrouper.MaybeInitiateMongoServer
	ensureMongoAdminUser     = mongo.EnsureAdminUser
	modelManifolds           = model.Manifolds
	newSingularRunner        = singular.New
	peergrouperNew           = peergrouper.New
	newCertificateUpdater    = certupdater.NewCertificateUpdater
	newMetadataUpdater       = imagemetadataworker.NewWorker
	newUpgradeMongoWorker    = mongoupgrader.New
	reportOpenedState        = func(io.Closer) {}
)

// Variable to override in tests, default is true
var ProductionMongoWriteConcern = true

func init() {
	stateWorkerDialOpts = mongo.DefaultDialOpts()
	stateWorkerDialOpts.PostDial = func(session *mgo.Session) error {
		safe := mgo.Safe{}
		if ProductionMongoWriteConcern {
			safe.J = true
			_, err := replicaset.CurrentConfig(session)
			if err == nil {
				// set mongo to write-majority (writes only returned after
				// replicated to a majority of replica-set members).
				safe.WMode = "majority"
			}
		}
		session.SetSafe(&safe)
		return nil
	}
}

// AgentInitializer handles initializing a type for use as a Jujud
// agent.
type AgentInitializer interface {
	AddFlags(*gnuflag.FlagSet)
	CheckArgs([]string) error
}

// AgentConfigWriter encapsulates disk I/O operations with the agent
// config.
type AgentConfigWriter interface {
	// ReadConfig reads the config for the given tag from disk.
	ReadConfig(tag string) error
	// ChangeConfig executes the given agent.ConfigMutator in a
	// thread-safe context.
	ChangeConfig(agent.ConfigMutator) error
	// CurrentConfig returns a copy of the in-memory agent config.
	CurrentConfig() agent.Config
}

// NewMachineAgentCmd creates a Command which handles parsing
// command-line arguments and instantiating and running a
// MachineAgent.
func NewMachineAgentCmd(
	ctx *cmd.Context,
	machineAgentFactory func(string) *MachineAgent,
	agentInitializer AgentInitializer,
	configFetcher AgentConfigWriter,
) cmd.Command {
	return &machineAgentCmd{
		ctx:                 ctx,
		machineAgentFactory: machineAgentFactory,
		agentInitializer:    agentInitializer,
		currentConfig:       configFetcher,
	}
}

type machineAgentCmd struct {
	cmd.CommandBase

	// This group of arguments is required.
	agentInitializer    AgentInitializer
	currentConfig       AgentConfigWriter
	machineAgentFactory func(string) *MachineAgent
	ctx                 *cmd.Context

	// This group is for debugging purposes.
	logToStdErr bool

	// The following are set via command-line flags.
	machineId string
}

// Init is called by the cmd system to initialize the structure for
// running.
func (a *machineAgentCmd) Init(args []string) error {

	if !names.IsValidMachine(a.machineId) {
		return fmt.Errorf("--machine-id option must be set, and expects a non-negative integer")
	}
	if err := a.agentInitializer.CheckArgs(args); err != nil {
		return err
	}

	// Due to changes in the logging, and needing to care about old
	// models that have been upgraded, we need to explicitly remove the
	// file writer if one has been added, otherwise we will get duplicate
	// lines of all logging in the log file.
	loggo.RemoveWriter("logfile")

	if a.logToStdErr {
		return nil
	}

	err := a.currentConfig.ReadConfig(names.NewMachineTag(a.machineId).String())
	if err != nil {
		return errors.Annotate(err, "cannot read agent configuration")
	}

	// the context's stderr is set as the loggo writer in github.com/juju/cmd/logging.go
	a.ctx.Stderr = &lumberjack.Logger{
		Filename:   agent.LogFilename(a.currentConfig.CurrentConfig()),
		MaxSize:    300, // megabytes
		MaxBackups: 2,
	}

	return nil
}

// Run instantiates a MachineAgent and runs it.
func (a *machineAgentCmd) Run(c *cmd.Context) error {
	machineAgent := a.machineAgentFactory(a.machineId)
	return machineAgent.Run(c)
}

// SetFlags adds the requisite flags to run this command.
func (a *machineAgentCmd) SetFlags(f *gnuflag.FlagSet) {
	a.agentInitializer.AddFlags(f)
	f.StringVar(&a.machineId, "machine-id", "", "id of the machine to run")
}

// Info returns usage information for the command.
func (a *machineAgentCmd) Info() *cmd.Info {
	return &cmd.Info{
		Name:    "machine",
		Purpose: "run a juju machine agent",
	}
}

// MachineAgentFactoryFn returns a function which instantiates a
// MachineAgent given a machineId.
func MachineAgentFactoryFn(
	agentConfWriter AgentConfigWriter,
	bufferedLogs logsender.LogRecordCh,
	rootDir string,
) func(string) *MachineAgent {
	return func(machineId string) *MachineAgent {
		return NewMachineAgent(
			machineId,
			agentConfWriter,
			bufferedLogs,
			worker.NewRunner(cmdutil.IsFatal, cmdutil.MoreImportant, worker.RestartDelay),
			looputil.NewLoopDeviceManager(),
			rootDir,
		)
	}
}

// NewMachineAgent instantiates a new MachineAgent.
func NewMachineAgent(
	machineId string,
	agentConfWriter AgentConfigWriter,
	bufferedLogs logsender.LogRecordCh,
	runner worker.Runner,
	loopDeviceManager looputil.LoopDeviceManager,
	rootDir string,
) *MachineAgent {
	return &MachineAgent{
		machineId:                   machineId,
		AgentConfigWriter:           agentConfWriter,
		configChangedVal:            voyeur.NewValue(true),
		bufferedLogs:                bufferedLogs,
		workersStarted:              make(chan struct{}),
		runner:                      runner,
		rootDir:                     rootDir,
		initialUpgradeCheckComplete: gate.NewLock(),
		loopDeviceManager:           loopDeviceManager,
	}
}

// MachineAgent is responsible for tying together all functionality
// needed to orchestrate a Jujud instance which controls a machine.
type MachineAgent struct {
	AgentConfigWriter

	tomb             tomb.Tomb
	machineId        string
	runner           worker.Runner
	rootDir          string
	bufferedLogs     logsender.LogRecordCh
	configChangedVal *voyeur.Value
	upgradeComplete  gate.Lock
	workersStarted   chan struct{}

	// XXX(fwereade): these smell strongly of goroutine-unsafeness.
	restoreMode bool
	restoring   bool

	// Used to signal that the upgrade worker will not
	// reboot the agent on startup because there are no
	// longer any immediately pending agent upgrades.
	initialUpgradeCheckComplete gate.Lock

	discoverSpacesComplete gate.Lock

	mongoInitMutex   sync.Mutex
	mongoInitialized bool

	loopDeviceManager looputil.LoopDeviceManager
}

// IsRestorePreparing returns bool representing if we are in restore mode
// but not running restore.
func (a *MachineAgent) IsRestorePreparing() bool {
	return a.restoreMode && !a.restoring
}

// IsRestoreRunning returns bool representing if we are in restore mode
// and running the actual restore process.
func (a *MachineAgent) IsRestoreRunning() bool {
	return a.restoring
}

func (a *MachineAgent) isUpgradeRunning() bool {
	return !a.upgradeComplete.IsUnlocked()
}

func (a *MachineAgent) isInitialUpgradeCheckPending() bool {
	return !a.initialUpgradeCheckComplete.IsUnlocked()
}

// Wait waits for the machine agent to finish.
func (a *MachineAgent) Wait() error {
	return a.tomb.Wait()
}

// Stop stops the machine agent.
func (a *MachineAgent) Stop() error {
	a.runner.Kill()
	return a.tomb.Wait()
}

// upgradeCertificateDNSNames ensure that the controller certificate
// recorded in the agent config and also mongo server.pem contains the
// DNSNames entires required by Juju/
func (a *MachineAgent) upgradeCertificateDNSNames() error {
	agentConfig := a.CurrentConfig()
	si, ok := agentConfig.StateServingInfo()
	if !ok || si.CAPrivateKey == "" {
		// No certificate information exists yet, nothing to do.
		return nil
	}
	// Parse the current certificate to get the current dns names.
	serverCert, err := cert.ParseCert(si.Cert)
	if err != nil {
		return err
	}
	update := false
	dnsNames := set.NewStrings(serverCert.DNSNames...)
	requiredDNSNames := []string{"local", "juju-apiserver", "juju-mongodb"}
	for _, dnsName := range requiredDNSNames {
		if dnsNames.Contains(dnsName) {
			continue
		}
		dnsNames.Add(dnsName)
		update = true
	}
	if !update {
		return nil
	}
	// Write a new certificate to the mongo pem and agent config files.
	si.Cert, si.PrivateKey, err = cert.NewDefaultServer(agentConfig.CACert(), si.CAPrivateKey, dnsNames.Values())
	if err != nil {
		return err
	}
	if err := mongo.UpdateSSLKey(agentConfig.DataDir(), si.Cert, si.PrivateKey); err != nil {
		return err
	}
	return a.AgentConfigWriter.ChangeConfig(func(config agent.ConfigSetter) error {
		config.SetStateServingInfo(si)
		return nil
	})
}

// Run runs a machine agent.
func (a *MachineAgent) Run(*cmd.Context) error {

	defer a.tomb.Done()
	if err := a.ReadConfig(a.Tag().String()); err != nil {
		return fmt.Errorf("cannot read agent configuration: %v", err)
	}

	logger.Infof("machine agent %v start (%s [%s])", a.Tag(), jujuversion.Current, runtime.Compiler)
	if flags := featureflag.String(); flags != "" {
		logger.Warningf("developer feature flags enabled: %s", flags)
	}

	// Before doing anything else, we need to make sure the certificate generated for
	// use by mongo to validate controller connections is correct. This needs to be done
	// before any possible restart of the mongo service.
	// See bug http://pad.lv/1434680
	if err := a.upgradeCertificateDNSNames(); err != nil {
		return errors.Annotate(err, "error upgrading server certificate")
	}

	if upgradeComplete, err := upgradesteps.NewLock(a); err != nil {
		return errors.Annotate(err, "error during creating upgrade completion channel")
	} else {
		a.upgradeComplete = upgradeComplete
	}

	agentConfig := a.CurrentConfig()
	createEngine := a.makeEngineCreator(agentConfig.UpgradedToVersion())
	network.SetPreferIPv6(agentConfig.PreferIPv6())
	charmrepo.CacheDir = filepath.Join(agentConfig.DataDir(), "charmcache")
	if err := a.createJujudSymlinks(agentConfig.DataDir()); err != nil {
		return err
	}
	a.runner.StartWorker("engine", createEngine)

	// At this point, all workers will have been configured to start
	close(a.workersStarted)
	err := a.runner.Wait()
	switch errors.Cause(err) {
	case worker.ErrTerminateAgent:
		err = a.uninstallAgent()
	case worker.ErrRebootMachine:
		logger.Infof("Caught reboot error")
		err = a.executeRebootOrShutdown(params.ShouldReboot)
	case worker.ErrShutdownMachine:
		logger.Infof("Caught shutdown error")
		err = a.executeRebootOrShutdown(params.ShouldShutdown)
	}
	err = cmdutil.AgentDone(logger, err)
	a.tomb.Kill(err)
	return err
}

func (a *MachineAgent) makeEngineCreator(previousAgentVersion version.Number) func() (worker.Worker, error) {
	return func() (worker.Worker, error) {
		config := dependency.EngineConfig{
			IsFatal:     cmdutil.IsFatal,
			WorstError:  cmdutil.MoreImportantError,
			ErrorDelay:  3 * time.Second,
			BounceDelay: 10 * time.Millisecond,
		}
		engine, err := dependency.NewEngine(config)
		if err != nil {
			return nil, err
		}
		manifolds := machine.Manifolds(machine.ManifoldsConfig{
			PreviousAgentVersion: previousAgentVersion,
			Agent:                agent.APIHostPortsSetter{a},
			AgentConfigChanged:   a.configChangedVal,
			UpgradeStepsLock:     a.upgradeComplete,
			UpgradeCheckLock:     a.initialUpgradeCheckComplete,
			OpenState:            a.initState,
			OpenStateForUpgrade:  a.openStateForUpgrade,
			StartStateWorkers:    a.startStateWorkers,
			StartAPIWorkers:      a.startAPIWorkers,
			PreUpgradeSteps:      upgrades.PreUpgradeSteps,
			LogSource:            a.bufferedLogs,
			NewDeployContext:     newDeployContext,
			Clock:                clock.WallClock,
		})
		if err := dependency.Install(engine, manifolds); err != nil {
			if err := worker.Stop(engine); err != nil {
				logger.Errorf("while stopping engine with bad manifolds: %v", err)
			}
			return nil, err
		}
		return engine, nil
	}
}

func (a *MachineAgent) executeRebootOrShutdown(action params.RebootAction) error {
	// At this stage, all API connections would have been closed
	// We need to reopen the API to clear the reboot flag after
	// scheduling the reboot. It may be cleaner to do this in the reboot
	// worker, before returning the ErrRebootMachine.
	conn, err := apicaller.OnlyConnect(a, apicaller.APIOpen)
	if err != nil {
		logger.Infof("Reboot: Error connecting to state")
		return errors.Trace(err)
	}

	// block until all units/containers are ready, and reboot/shutdown
	finalize, err := reboot.NewRebootWaiter(conn, a.CurrentConfig())
	if err != nil {
		return errors.Trace(err)
	}

	logger.Infof("Reboot: Executing reboot")
	err = finalize.ExecuteReboot(action)
	if err != nil {
		logger.Infof("Reboot: Error executing reboot: %v", err)
		return errors.Trace(err)
	}
	// On windows, the shutdown command is asynchronous. We return ErrRebootMachine
	// so the agent will simply exit without error pending reboot/shutdown.
	return worker.ErrRebootMachine
}

func (a *MachineAgent) ChangeConfig(mutate agent.ConfigMutator) error {
	err := a.AgentConfigWriter.ChangeConfig(mutate)
	a.configChangedVal.Set(true)
	return errors.Trace(err)
}

func (a *MachineAgent) maybeStopMongo(ver mongo.Version, isMaster bool) error {
	if !a.mongoInitialized {
		return nil
	}

	conf := a.AgentConfigWriter.CurrentConfig()
	v := conf.MongoVersion()

	logger.Errorf("Got version change %v", ver)
	// TODO(perrito666) replace with "read-only" mode for environment when
	// it is available.
	if ver.NewerThan(v) > 0 {
		err := a.AgentConfigWriter.ChangeConfig(func(config agent.ConfigSetter) error {
			config.SetMongoVersion(mongo.MongoUpgrade)
			return nil
		})
		if err != nil {
			return err
		}

	}
	return nil

}

// PrepareRestore will flag the agent to allow only a limited set
// of commands defined in
// "github.com/juju/juju/apiserver".allowedMethodsAboutToRestore
// the most noteworthy is:
// Backups.Restore: this will ensure that we can do all the file movements
// required for restore and no one will do changes while we do that.
// it will return error if the machine is already in this state.
func (a *MachineAgent) PrepareRestore() error {
	if a.restoreMode {
		return errors.Errorf("already in restore mode")
	}
	a.restoreMode = true
	return nil
}

// BeginRestore will flag the agent to disallow all commands since
// restore should be running and therefore making changes that
// would override anything done.
func (a *MachineAgent) BeginRestore() error {
	switch {
	case !a.restoreMode:
		return errors.Errorf("not in restore mode, cannot begin restoration")
	case a.restoring:
		return errors.Errorf("already restoring")
	}
	a.restoring = true
	return nil
}

// EndRestore will flag the agent to allow all commands
// This being invoked means that restore process failed
// since success restarts the agent.
func (a *MachineAgent) EndRestore() {
	a.restoreMode = false
	a.restoring = false
}

// newRestoreStateWatcherWorker will return a worker or err if there
// is a failure, the worker takes care of watching the state of
// restoreInfo doc and put the agent in the different restore modes.
func (a *MachineAgent) newRestoreStateWatcherWorker(st *state.State) (worker.Worker, error) {
	rWorker := func(stopch <-chan struct{}) error {
		return a.restoreStateWatcher(st, stopch)
	}
	return worker.NewSimpleWorker(rWorker), nil
}

// restoreChanged will be called whenever restoreInfo doc changes signaling a new
// step in the restore process.
func (a *MachineAgent) restoreChanged(st *state.State) error {
	rinfo, err := st.RestoreInfoSetter()
	if err != nil {
		return errors.Annotate(err, "cannot read restore state")
	}
	switch rinfo.Status() {
	case state.RestorePending:
		a.PrepareRestore()
	case state.RestoreInProgress:
		a.BeginRestore()
	case state.RestoreFailed:
		a.EndRestore()
	}
	return nil
}

// restoreStateWatcher watches for restoreInfo looking for changes in the restore process.
func (a *MachineAgent) restoreStateWatcher(st *state.State, stopch <-chan struct{}) error {
	restoreWatch := st.WatchRestoreInfoChanges()
	defer func() {
		restoreWatch.Kill()
		restoreWatch.Wait()
	}()

	for {
		select {
		case <-restoreWatch.Changes():
			if err := a.restoreChanged(st); err != nil {
				return err
			}
		case <-stopch:
			return nil
		}
	}
}

var newEnvirons = environs.New

// startAPIWorkers is called to start workers which rely on the
// machine agent's API connection (via the apiworkers manifold). It
// returns a Runner with a number of workers attached to it.
//
// The workers started here need to be converted to run under the
// dependency engine. Once they have all been converted, this method -
// and the apiworkers manifold - can be removed.
func (a *MachineAgent) startAPIWorkers(apiConn api.Connection) (_ worker.Worker, outErr error) {
	agentConfig := a.CurrentConfig()

	entity, err := apiagent.NewState(apiConn).Entity(a.Tag())
	if err != nil {
		return nil, errors.Trace(err)
	}

	var isModelManager bool
	for _, job := range entity.Jobs() {
		switch job {
		case multiwatcher.JobManageModel:
			isModelManager = true
		default:
			// TODO(dimitern): Once all workers moved over to using
			// the API, report "unknown job type" here.
		}
	}

	runner := newConnRunner(apiConn)
	defer func() {
		// If startAPIWorkers exits early with an error, stop the
		// runner so that any already started runners aren't leaked.
		if outErr != nil {
			worker.Stop(runner)
		}
	}()

	modelConfig, err := apiagent.NewState(apiConn).ModelConfig()
	if err != nil {
		return nil, fmt.Errorf("cannot read model config: %v", err)
	}

	// Perform the operations needed to set up hosting for containers.
	if err := a.setupContainerSupport(runner, apiConn, agentConfig); err != nil {
		cause := errors.Cause(err)
		if params.IsCodeDead(cause) || cause == worker.ErrTerminateAgent {
			return nil, worker.ErrTerminateAgent
		}
		return nil, fmt.Errorf("setting up container support: %v", err)
	}

	if isModelManager {

		// Published image metadata for some providers are in simple streams.
		// Providers that do not depend on simple streams do not need this worker.
		env, err := newEnvirons(modelConfig)
		if err != nil {
			return nil, errors.Annotate(err, "getting environ")
		}
		if _, ok := env.(simplestreams.HasRegion); ok {
			// Start worker that stores published image metadata in state.
			runner.StartWorker("imagemetadata", func() (worker.Worker, error) {
				return newMetadataUpdater(apiConn.MetadataUpdater()), nil
			})
		}
	} else {
		runner.StartWorker("stateconverter", func() (worker.Worker, error) {
			// TODO(fwereade): this worker needs its own facade.
			facade := apimachiner.NewState(apiConn)
			handler := conv2state.New(facade, a)
			w, err := watcher.NewNotifyWorker(watcher.NotifyConfig{
				Handler: handler,
			})
			if err != nil {
				return nil, errors.Annotate(err, "cannot start controller promoter worker")
			}
			return w, nil
		})
	}
	return runner, nil
}

// Restart restarts the agent's service.
func (a *MachineAgent) Restart() error {
	name := a.CurrentConfig().Value(agent.AgentServiceName)
	return service.Restart(name)
}

// openStateForUpgrade exists to be passed into the upgradesteps
// worker. The upgradesteps worker opens state independently of the
// state worker so that it isn't affected by the state worker's
// lifetime. It ensures the MongoDB server is configured and started,
// and then opens a state connection.
//
// TODO(mjs)- review the need for this once the dependency engine is
// in use. Why can't upgradesteps depend on the main state connection?
func (a *MachineAgent) openStateForUpgrade() (*state.State, error) {
	agentConfig := a.CurrentConfig()
	if err := a.ensureMongoServer(agentConfig); err != nil {
		return nil, errors.Trace(err)
	}
	info, ok := agentConfig.MongoInfo()
	if !ok {
		return nil, errors.New("no state info available")
	}
	st, err := state.Open(agentConfig.Model(), info, mongo.DefaultDialOpts(), environs.NewStatePolicy())
	if err != nil {
		return nil, errors.Trace(err)
	}
	return st, nil
}

// setupContainerSupport determines what containers can be run on this machine and
// initialises suitable infrastructure to support such containers.
func (a *MachineAgent) setupContainerSupport(runner worker.Runner, st api.Connection, agentConfig agent.Config) error {
	var supportedContainers []instance.ContainerType
	supportsContainers := container.ContainersSupported()
	if supportsContainers {
		supportedContainers = append(supportedContainers, instance.LXC, instance.LXD)
	}

	supportsKvm, err := kvm.IsKVMSupported()
	if err != nil {
		logger.Warningf("determining kvm support: %v\nno kvm containers possible", err)
	}
	if err == nil && supportsKvm {
		supportedContainers = append(supportedContainers, instance.KVM)
	}

	return a.updateSupportedContainers(runner, st, supportedContainers, agentConfig)
}

// updateSupportedContainers records in state that a machine can run the specified containers.
// It starts a watcher and when a container of a given type is first added to the machine,
// the watcher is killed, the machine is set up to be able to start containers of the given type,
// and a suitable provisioner is started.
func (a *MachineAgent) updateSupportedContainers(
	runner worker.Runner,
	st api.Connection,
	containers []instance.ContainerType,
	agentConfig agent.Config,
) error {
	pr := st.Provisioner()
	tag := agentConfig.Tag().(names.MachineTag)
	machine, err := pr.Machine(tag)
	if errors.IsNotFound(err) || err == nil && machine.Life() == params.Dead {
		return worker.ErrTerminateAgent
	}
	if err != nil {
		return errors.Annotatef(err, "cannot load machine %s from state", tag)
	}
	if len(containers) == 0 {
		if err := machine.SupportsNoContainers(); err != nil {
			return errors.Annotatef(err, "clearing supported containers for %s", tag)
		}
		return nil
	}
	if err := machine.SetSupportedContainers(containers...); err != nil {
		return errors.Annotatef(err, "setting supported containers for %s", tag)
	}
	initLock, err := cmdutil.HookExecutionLock(agentConfig.DataDir())
	if err != nil {
		return err
	}
	// Start the watcher to fire when a container is first requested on the machine.
	modelUUID, err := st.ModelTag()
	if err != nil {
		return err
	}
	watcherName := fmt.Sprintf("%s-container-watcher", machine.Id())
	// There may not be a CA certificate private key available, and without
	// it we can't ensure that other Juju nodes can connect securely, so only
	// use an image URL getter if there's a private key.
	var imageURLGetter container.ImageURLGetter
	if agentConfig.Value(agent.AllowsSecureConnection) == "true" {
		cfg, err := pr.ModelConfig()
		if err != nil {
			return errors.Annotate(err, "unable to get environ config")
		}
		imageURLGetter = container.NewImageURLGetter(
			// Explicitly call the non-named constructor so if anyone
			// adds additional fields, this fails.
			container.ImageURLGetterConfig{
				ServerRoot:        st.Addr(),
				ModelUUID:         modelUUID.Id(),
				CACert:            []byte(agentConfig.CACert()),
				CloudimgBaseUrl:   cfg.CloudImageBaseURL(),
				Stream:            cfg.ImageStream(),
				ImageDownloadFunc: container.ImageDownloadURL,
			})
	}
	params := provisioner.ContainerSetupParams{
		Runner:              runner,
		WorkerName:          watcherName,
		SupportedContainers: containers,
		ImageURLGetter:      imageURLGetter,
		Machine:             machine,
		Provisioner:         pr,
		Config:              agentConfig,
		InitLock:            initLock,
	}
	handler := provisioner.NewContainerSetupHandler(params)
	a.startWorkerAfterUpgrade(runner, watcherName, func() (worker.Worker, error) {
		w, err := watcher.NewStringsWorker(watcher.StringsConfig{
			Handler: handler,
		})
		if err != nil {
			return nil, errors.Annotatef(err, "cannot start %s worker", watcherName)
		}
		return w, nil
	})
	return nil
}

func (a *MachineAgent) initState(agentConfig agent.Config) (*state.State, error) {
	// Start MongoDB server and dial.
	if err := a.ensureMongoServer(agentConfig); err != nil {
		return nil, err
	}

	st, _, err := openState(agentConfig, stateWorkerDialOpts)
	if err != nil {
		return nil, err
	}

	reportOpenedState(st)

	return st, nil
}

// startStateWorkers returns a worker running all the workers that
// require a *state.State connection.
func (a *MachineAgent) startStateWorkers(st *state.State) (worker.Worker, error) {
	agentConfig := a.CurrentConfig()

	m, err := getMachine(st, agentConfig.Tag())
	if err != nil {
		return nil, errors.Annotate(err, "machine lookup")
	}

	runner := newConnRunner(st)
	singularRunner, err := newSingularStateRunner(runner, st, m)
	if err != nil {
		return nil, errors.Trace(err)
	}

	for _, job := range m.Jobs() {
		switch job {
		case state.JobHostUnits:
			// Implemented elsewhere with workers that use the API.
		case state.JobManageModel:
			useMultipleCPUs()
			a.startWorkerAfterUpgrade(runner, "model worker manager", func() (worker.Worker, error) {
				w, err := modelworkermanager.New(modelworkermanager.Config{
					Backend:    st,
					NewWorker:  a.startModelWorkers,
					ErrorDelay: worker.RestartDelay,
				})
				if err != nil {
					return nil, errors.Annotate(err, "cannot start model worker manager")
				}
				return w, nil
			})
			a.startWorkerAfterUpgrade(runner, "peergrouper", func() (worker.Worker, error) {
				w, err := peergrouperNew(st)
				if err != nil {
					return nil, errors.Annotate(err, "cannot start peergrouper worker")
				}
				return w, nil
			})
			a.startWorkerAfterUpgrade(runner, "restore", func() (worker.Worker, error) {
				w, err := a.newRestoreStateWatcherWorker(st)
				if err != nil {
					return nil, errors.Annotate(err, "cannot start backup-restorer worker")
				}
				return w, nil
			})
			a.startWorkerAfterUpgrade(runner, "mongoupgrade", func() (worker.Worker, error) {
				return newUpgradeMongoWorker(st, a.machineId, a.maybeStopMongo)
			})

			// certChangedChan is shared by multiple workers it's up
			// to the agent to close it rather than any one of the
			// workers.  It is possible that multiple cert changes
			// come in before the apiserver is up to receive them.
			// Specify a bigger buffer to prevent deadlock when
			// the apiserver isn't up yet.  Use a size of 10 since we
			// allow up to 7 controllers, and might also update the
			// addresses of the local machine (127.0.0.1, ::1, etc).
			//
			// TODO(cherylj/waigani) Remove this workaround when
			// certupdater and apiserver can properly manage dependencies
			// through the dependency engine.
			//
			// TODO(ericsnow) For now we simply do not close the channel.
			certChangedChan := make(chan params.StateServingInfo, 10)
			// Each time apiserver worker is restarted, we need a fresh copy of state due
			// to the fact that state holds lease managers which are killed and need to be reset.
			stateOpener := func() (*state.State, error) {
				logger.Debugf("opening state for apiserver worker")
				st, _, err := openState(agentConfig, stateWorkerDialOpts)
				return st, err
			}
			runner.StartWorker("apiserver", a.apiserverWorkerStarter(stateOpener, certChangedChan))
			var stateServingSetter certupdater.StateServingInfoSetter = func(info params.StateServingInfo, done <-chan struct{}) error {
				return a.ChangeConfig(func(config agent.ConfigSetter) error {
					config.SetStateServingInfo(info)
					logger.Infof("update apiserver worker with new certificate")
					select {
					case certChangedChan <- info:
						return nil
					case <-done:
						return nil
					}
				})
			}
			a.startWorkerAfterUpgrade(runner, "certupdater", func() (worker.Worker, error) {
				return newCertificateUpdater(m, agentConfig, st, st, stateServingSetter), nil
			})

			a.startWorkerAfterUpgrade(singularRunner, "dblogpruner", func() (worker.Worker, error) {
				return dblogpruner.New(st, dblogpruner.NewLogPruneParams()), nil
			})

			a.startWorkerAfterUpgrade(singularRunner, "txnpruner", func() (worker.Worker, error) {
				return txnpruner.New(st, time.Hour*2), nil
			})
		default:
			return nil, errors.Errorf("unknown job type %q", job)
		}
	}
	return runner, nil
}

// startModelWorkers starts the set of workers that run for every model
// in each controller.
func (a *MachineAgent) startModelWorkers(uuid string) (worker.Worker, error) {
	modelAgent, err := model.WrapAgent(a, uuid)
	if err != nil {
		return nil, errors.Trace(err)
	}

	engine, err := dependency.NewEngine(dependency.EngineConfig{
		IsFatal:     model.IsFatal,
		WorstError:  model.WorstError,
		Filter:      model.IgnoreErrRemoved,
		ErrorDelay:  3 * time.Second,
		BounceDelay: 10 * time.Millisecond,
	})
	if err != nil {
<<<<<<< HEAD
		return nil, err
=======
		return nil, errors.Annotate(err, "cannot get firewall mode")
	}
	if fwMode != config.FwNone {
		singularRunner.StartWorker("firewaller", func() (worker.Worker, error) {
			w, err := newFirewaller(apiSt.Firewaller())
			if err != nil {
				return nil, errors.Annotate(err, "cannot start firewaller worker")
			}
			return w, nil
		})
	} else {
		logger.Debugf("not starting firewaller worker - firewall-mode is %q", fwMode)
	}

	singularRunner.StartWorker("statushistorypruner", func() (worker.Worker, error) {
		f := statushistory.NewFacade(apiSt)
		conf := statushistorypruner.Config{
			Facade:           f,
			MaxLogsPerEntity: params.DefaultMaxLogsPerEntity,
			PruneInterval:    params.DefaultPruneInterval,
			NewTimer:         worker.NewTimer,
		}
		w, err := statushistorypruner.New(conf)
		if err != nil {
			return nil, errors.Annotate(err, "cannot start status history pruner worker")
		}
		return w, nil
	})

	return runner, nil
}

// undertakerWorker manages the controlled take-down of a dying environment.
func (a *MachineAgent) undertakerWorker(
	ssSt modelworkermanager.InitialState,
	st *state.State,
) (_ worker.Worker, err error) {
	modelUUID := st.ModelUUID()
	defer errors.DeferredAnnotatef(&err, "failed to start undertaker worker for model %s", modelUUID)
	logger.Infof("starting undertaker worker for model %s", modelUUID)
	singularRunner, runner, apiSt, err := a.newRunnersForAPIConn(ssSt, st)
	if err != nil {
		return nil, errors.Trace(err)
>>>>>>> f47ccff7
	}

	manifolds := modelManifolds(model.ManifoldsConfig{
		Agent:                       modelAgent,
		Clock:                       clock.WallClock,
		RunFlagDuration:             time.Minute,
		CharmRevisionUpdateInterval: 24 * time.Hour,
		EntityStatusHistoryCount:    100,
		EntityStatusHistoryInterval: 5 * time.Minute,
		ModelRemoveDelay:            24 * time.Hour,
	})
	if err := dependency.Install(engine, manifolds); err != nil {
		if err := worker.Stop(engine); err != nil {
			logger.Errorf("while stopping engine with bad manifolds: %v", err)
		}
		return nil, errors.Trace(err)
	}
	return engine, nil
}

// stateWorkerDialOpts is a mongo.DialOpts suitable
// for use by StateWorker to dial mongo.
//
// This must be overridden in tests, as it assumes
// journaling is enabled.
var stateWorkerDialOpts mongo.DialOpts

func (a *MachineAgent) apiserverWorkerStarter(
	stateOpener func() (*state.State, error), certChanged chan params.StateServingInfo,
) func() (worker.Worker, error) {
	return func() (worker.Worker, error) {
		st, err := stateOpener()
		if err != nil {
			return nil, errors.Trace(err)
		}
		return a.newApiserverWorker(st, certChanged)
	}
}

func (a *MachineAgent) newApiserverWorker(st *state.State, certChanged chan params.StateServingInfo) (worker.Worker, error) {
	agentConfig := a.CurrentConfig()
	// If the configuration does not have the required information,
	// it is currently not a recoverable error, so we kill the whole
	// agent, potentially enabling human intervention to fix
	// the agent's configuration file.
	info, ok := agentConfig.StateServingInfo()
	if !ok {
		return nil, &cmdutil.FatalError{"StateServingInfo not available and we need it"}
	}
	cert := []byte(info.Cert)
	key := []byte(info.PrivateKey)

	if len(cert) == 0 || len(key) == 0 {
		return nil, &cmdutil.FatalError{"configuration does not have controller cert/key"}
	}
	tag := agentConfig.Tag()
	dataDir := agentConfig.DataDir()
	logDir := agentConfig.LogDir()

	endpoint := net.JoinHostPort("", strconv.Itoa(info.APIPort))
	listener, err := net.Listen("tcp", endpoint)
	if err != nil {
		return nil, err
	}
	w, err := apiserver.NewServer(st, listener, apiserver.ServerConfig{
		Cert:        cert,
		Key:         key,
		Tag:         tag,
		DataDir:     dataDir,
		LogDir:      logDir,
		Validator:   a.limitLogins,
		CertChanged: certChanged,
	})
	if err != nil {
		return nil, errors.Annotate(err, "cannot start api server worker")
	}
	return w, nil
}

// limitLogins is called by the API server for each login attempt.
// it returns an error if upgrades or restore are running.
func (a *MachineAgent) limitLogins(req params.LoginRequest) error {
	if err := a.limitLoginsDuringRestore(req); err != nil {
		return err
	}
	if err := a.limitLoginsDuringUpgrade(req); err != nil {
		return err
	}
	return a.limitLoginsDuringMongoUpgrade(req)
}

func (a *MachineAgent) limitLoginsDuringMongoUpgrade(req params.LoginRequest) error {
	// If upgrade is running we will not be able to lock AgentConfigWriter
	// and it also means we are not upgrading mongo.
	if a.isUpgradeRunning() {
		return nil
	}
	cfg := a.AgentConfigWriter.CurrentConfig()
	ver := cfg.MongoVersion()
	if ver == mongo.MongoUpgrade {
		return errors.New("Upgrading Mongo")
	}
	return nil
}

// limitLoginsDuringRestore will only allow logins for restore related purposes
// while the different steps of restore are running.
func (a *MachineAgent) limitLoginsDuringRestore(req params.LoginRequest) error {
	var err error
	switch {
	case a.IsRestoreRunning():
		err = apiserver.RestoreInProgressError
	case a.IsRestorePreparing():
		err = apiserver.AboutToRestoreError
	}
	if err != nil {
		authTag, parseErr := names.ParseTag(req.AuthTag)
		if parseErr != nil {
			return errors.Annotate(err, "could not parse auth tag")
		}
		switch authTag := authTag.(type) {
		case names.UserTag:
			// use a restricted API mode
			return err
		case names.MachineTag:
			if authTag == a.Tag() {
				// allow logins from the local machine
				return nil
			}
		}
		return errors.Errorf("login for %q blocked because restore is in progress", authTag)
	}
	return nil
}

// limitLoginsDuringUpgrade is called by the API server for each login
// attempt. It returns an error if upgrades are in progress unless the
// login is for a user (i.e. a client) or the local machine.
func (a *MachineAgent) limitLoginsDuringUpgrade(req params.LoginRequest) error {
	if a.isUpgradeRunning() || a.isInitialUpgradeCheckPending() {
		authTag, err := names.ParseTag(req.AuthTag)
		if err != nil {
			return errors.Annotate(err, "could not parse auth tag")
		}
		switch authTag := authTag.(type) {
		case names.UserTag:
			// use a restricted API mode
			return params.UpgradeInProgressError
		case names.MachineTag:
			if authTag == a.Tag() {
				// allow logins from the local machine
				return nil
			}
		}
		return errors.Errorf("login for %q blocked because %s", authTag, params.CodeUpgradeInProgress)
	} else {
		return nil // allow all logins
	}
}

var stateWorkerServingConfigErr = errors.New("state worker started with no state serving info")

// ensureMongoServer ensures that mongo is installed and running,
// and ready for opening a state connection.
func (a *MachineAgent) ensureMongoServer(agentConfig agent.Config) (err error) {
	a.mongoInitMutex.Lock()
	defer a.mongoInitMutex.Unlock()
	if a.mongoInitialized {
		logger.Debugf("mongo is already initialized")
		return nil
	}
	defer func() {
		if err == nil {
			a.mongoInitialized = true
		}
	}()

	// Many of the steps here, such as adding the controller to the
	// admin DB and initiating the replicaset, are once-only actions,
	// required when upgrading from a pre-HA-capable
	// environment. These calls won't do anything if the thing they
	// need to set up has already been done.
	var needReplicasetInit = false
	var machineAddrs []network.Address

	mongoInstalled, err := mongo.IsServiceInstalled()
	if err != nil {
		return errors.Annotate(err, "error while checking if mongodb service is installed")
	}

	if mongoInstalled {
		logger.Debugf("mongodb service is installed")

		if _, err := a.ensureMongoAdminUser(agentConfig); err != nil {
			return errors.Trace(err)
		}

		if err := a.ensureMongoSharedSecret(agentConfig); err != nil {
			return errors.Trace(err)
		}
		agentConfig = a.CurrentConfig() // ensureMongoSharedSecret may have updated the config

		mongoInfo, ok := agentConfig.MongoInfo()
		if !ok {
			return errors.New("unable to retrieve mongo info to check replicaset")
		}

		needReplicasetInit, err = isReplicasetInitNeeded(mongoInfo)
		if err != nil {
			return errors.Annotate(err, "error while checking replicaset")
		}

		// If the replicaset is to be initialised the machine addresses
		// need to be retrieved *before* MongoDB is restarted with the
		// --replset option (in EnsureMongoServer). Once MongoDB is
		// started with --replset it won't respond to queries until the
		// replicaset is initiated.
		if needReplicasetInit {
			logger.Infof("replicaset not yet configured")
			machineAddrs, err = getMachineAddresses(agentConfig)
			if err != nil {
				return errors.Trace(err)
			}
		}
	}

	// EnsureMongoServer installs/upgrades the init config as necessary.
	ensureServerParams, err := cmdutil.NewEnsureServerParams(agentConfig)
	if err != nil {
		return err
	}
	if err := cmdutil.EnsureMongoServer(ensureServerParams); err != nil {
		return err
	}

	// Initiate the replicaset if required.
	if needReplicasetInit {
		servingInfo, ok := agentConfig.StateServingInfo()
		if !ok {
			return stateWorkerServingConfigErr
		}
		mongoInfo, ok := agentConfig.MongoInfo()
		if !ok {
			return errors.New("unable to retrieve mongo info to initiate replicaset")
		}
		if err := initiateReplicaSet(mongoInfo, servingInfo.StatePort, machineAddrs); err != nil {
			return err
		}
	}

	return nil
}

// ensureMongoAdminUser ensures that the machine's mongo user is in
// the admin DB.
func (a *MachineAgent) ensureMongoAdminUser(agentConfig agent.Config) (added bool, err error) {
	mongoInfo, ok1 := agentConfig.MongoInfo()
	servingInfo, ok2 := agentConfig.StateServingInfo()
	if !ok1 || !ok2 {
		return false, stateWorkerServingConfigErr
	}
	dialInfo, err := mongo.DialInfo(mongoInfo.Info, mongo.DefaultDialOpts())
	if err != nil {
		return false, err
	}
	if len(dialInfo.Addrs) > 1 {
		logger.Infof("more than one controller; admin user must exist")
		return false, nil
	}
	return ensureMongoAdminUser(mongo.EnsureAdminUserParams{
		DialInfo:     dialInfo,
		DataDir:      agentConfig.DataDir(),
		Port:         servingInfo.StatePort,
		User:         mongoInfo.Tag.String(),
		Password:     mongoInfo.Password,
		MongoVersion: agentConfig.MongoVersion(),
	})
}

// ensureMongoSharedSecret generates a MongoDB shared secret if
// required, updating the agent's config and state.
func (a *MachineAgent) ensureMongoSharedSecret(agentConfig agent.Config) error {
	servingInfo, ok := agentConfig.StateServingInfo()
	if !ok {
		return stateWorkerServingConfigErr
	}

	if servingInfo.SharedSecret != "" {
		return nil // Already done
	}

	logger.Infof("state serving info has no shared secret - generating")

	var err error
	servingInfo.SharedSecret, err = mongo.GenerateSharedSecret()
	if err != nil {
		return err
	}
	logger.Debugf("updating state serving info in agent config")
	if err = a.ChangeConfig(func(config agent.ConfigSetter) error {
		config.SetStateServingInfo(servingInfo)
		return nil
	}); err != nil {
		return err
	}
	agentConfig = a.CurrentConfig()

	logger.Debugf("updating state serving info in state")

	// Note: we set Direct=true in the mongo options because it's
	// possible that we've previously upgraded the mongo server's
	// configuration to form a replicaset, but failed to initiate it.
	dialOpts := mongo.DefaultDialOpts()
	dialOpts.Direct = true
	st, _, err := openState(agentConfig, dialOpts)
	if err != nil {
		return err
	}
	defer st.Close()

	ssi := cmdutil.ParamsStateServingInfoToStateStateServingInfo(servingInfo)
	if err := st.SetStateServingInfo(ssi); err != nil {
		return errors.Errorf("cannot set state serving info: %v", err)
	}

	logger.Infof("shared secret updated in state serving info")
	return nil
}

// isReplicasetInitNeeded returns true if the replicaset needs to be
// initiated.
func isReplicasetInitNeeded(mongoInfo *mongo.MongoInfo) (bool, error) {
	dialInfo, err := mongo.DialInfo(mongoInfo.Info, mongo.DefaultDialOpts())
	if err != nil {
		return false, errors.Annotate(err, "cannot generate dial info to check replicaset")
	}
	dialInfo.Username = mongoInfo.Tag.String()
	dialInfo.Password = mongoInfo.Password

	session, err := mgo.DialWithInfo(dialInfo)
	if err != nil {
		return false, errors.Annotate(err, "cannot dial mongo to check replicaset")
	}
	defer session.Close()

	cfg, err := replicaset.CurrentConfig(session)
	if err != nil {
		logger.Debugf("couldn't retrieve replicaset config (not fatal): %v", err)
		return true, nil
	}
	numMembers := len(cfg.Members)
	logger.Debugf("replicaset member count: %d", numMembers)
	return numMembers < 1, nil
}

// getMachineAddresses connects to state to determine the machine's
// network addresses.
func getMachineAddresses(agentConfig agent.Config) ([]network.Address, error) {
	logger.Debugf("opening state to get machine addresses")
	dialOpts := mongo.DefaultDialOpts()
	dialOpts.Direct = true
	st, m, err := openState(agentConfig, dialOpts)
	if err != nil {
		return nil, errors.Annotate(err, "failed to open state to retrieve machine addresses")
	}
	defer st.Close()
	return m.Addresses(), nil
}

// initiateReplicaSet connects to MongoDB and sets up the replicaset.
func initiateReplicaSet(mongoInfo *mongo.MongoInfo, statePort int, machineAddrs []network.Address) error {
	peerAddr := mongo.SelectPeerAddress(machineAddrs)
	if peerAddr == "" {
		return errors.Errorf("no appropriate peer address found in %q", machineAddrs)
	}

	dialInfo, err := mongo.DialInfo(mongoInfo.Info, mongo.DefaultDialOpts())
	if err != nil {
		return errors.Annotate(err, "cannot generate dial info to initiate replicaset")
	}

	if err := maybeInitiateMongoServer(peergrouper.InitiateMongoParams{
		DialInfo:       dialInfo,
		MemberHostPort: net.JoinHostPort(peerAddr, fmt.Sprint(statePort)),
		User:           mongoInfo.Tag.String(), // TODO(dfc) InitiateMongoParams should take a Tag
		Password:       mongoInfo.Password,
	}); err != nil && err != peergrouper.ErrReplicaSetAlreadyInitiated {
		return err
	}
	return nil
}

func openState(agentConfig agent.Config, dialOpts mongo.DialOpts) (_ *state.State, _ *state.Machine, err error) {
	info, ok := agentConfig.MongoInfo()
	if !ok {
		return nil, nil, fmt.Errorf("no state info available")
	}
	st, err := state.Open(agentConfig.Model(), info, dialOpts, environs.NewStatePolicy())
	if err != nil {
		return nil, nil, err
	}
	defer func() {
		if err != nil {
			st.Close()
		}
	}()
	m0, err := st.FindEntity(agentConfig.Tag())
	if err != nil {
		if errors.IsNotFound(err) {
			err = worker.ErrTerminateAgent
		}
		return nil, nil, err
	}
	m := m0.(*state.Machine)
	if m.Life() == state.Dead {
		return nil, nil, worker.ErrTerminateAgent
	}
	// Check the machine nonce as provisioned matches the agent.Conf value.
	if !m.CheckProvisioned(agentConfig.Nonce()) {
		// The agent is running on a different machine to the one it
		// should be according to state. It must stop immediately.
		logger.Errorf("running machine %v agent on inappropriate instance", m)
		return nil, nil, worker.ErrTerminateAgent
	}
	return st, m, nil
}

func getMachine(st *state.State, tag names.Tag) (*state.Machine, error) {
	m0, err := st.FindEntity(tag)
	if err != nil {
		return nil, err
	}
	return m0.(*state.Machine), nil
}

// startWorkerAfterUpgrade starts a worker to run the specified child worker
// but only after waiting for upgrades to complete.
func (a *MachineAgent) startWorkerAfterUpgrade(runner worker.Runner, name string, start func() (worker.Worker, error)) {
	runner.StartWorker(name, func() (worker.Worker, error) {
		return a.upgradeWaiterWorker(name, start), nil
	})
}

// upgradeWaiterWorker runs the specified worker after upgrades have completed.
func (a *MachineAgent) upgradeWaiterWorker(name string, start func() (worker.Worker, error)) worker.Worker {
	return worker.NewSimpleWorker(func(stop <-chan struct{}) error {
		// Wait for the agent upgrade and upgrade steps to complete (or for us to be stopped).
		for _, ch := range []<-chan struct{}{
			a.upgradeComplete.Unlocked(),
			a.initialUpgradeCheckComplete.Unlocked(),
		} {
			select {
			case <-stop:
				return nil
			case <-ch:
			}
		}
		logger.Debugf("upgrades done, starting worker %q", name)

		// Upgrades are done, start the worker.
		worker, err := start()
		if err != nil {
			return err
		}
		// Wait for worker to finish or for us to be stopped.
		waitCh := make(chan error)
		go func() {
			waitCh <- worker.Wait()
		}()
		select {
		case err := <-waitCh:
			logger.Debugf("worker %q exited with %v", name, err)
			return err
		case <-stop:
			logger.Debugf("stopping so killing worker %q", name)
			worker.Kill()
		}
		return <-waitCh // Ensure worker has stopped before returning.
	})
}

// WorkersStarted returns a channel that's closed once all top level workers
// have been started. This is provided for testing purposes.
func (a *MachineAgent) WorkersStarted() <-chan struct{} {
	return a.workersStarted
}

func (a *MachineAgent) Tag() names.Tag {
	return names.NewMachineTag(a.machineId)
}

func (a *MachineAgent) createJujudSymlinks(dataDir string) error {
	jujud := filepath.Join(tools.ToolsDir(dataDir, a.Tag().String()), jujunames.Jujud)
	for _, link := range []string{jujuRun, jujuDumpLogs} {
		err := a.createSymlink(jujud, link)
		if err != nil {
			return errors.Annotatef(err, "failed to create %s symlink", link)
		}
	}
	return nil
}

func (a *MachineAgent) createSymlink(target, link string) error {
	fullLink := utils.EnsureBaseDir(a.rootDir, link)

	currentTarget, err := symlink.Read(fullLink)
	if err != nil && !os.IsNotExist(err) {
		return err
	} else if err == nil {
		// Link already in place - check it.
		if currentTarget == target {
			// Link already points to the right place - nothing to do.
			return nil
		}
		// Link points to the wrong place - delete it.
		if err := os.Remove(fullLink); err != nil {
			return err
		}
	}

	if err := os.MkdirAll(filepath.Dir(fullLink), os.FileMode(0755)); err != nil {
		return err
	}
	return symlink.New(target, fullLink)
}

func (a *MachineAgent) removeJujudSymlinks() (errs []error) {
	for _, link := range []string{jujuRun, jujuDumpLogs} {
		err := os.Remove(utils.EnsureBaseDir(a.rootDir, link))
		if err != nil && !os.IsNotExist(err) {
			errs = append(errs, errors.Annotatef(err, "failed to remove %s symlink", link))
		}
	}
	return
}

func (a *MachineAgent) uninstallAgent() error {
	// We should only uninstall if the uninstall file is present.
	if !agent.CanUninstall(a) {
		logger.Infof("ignoring uninstall request")
		return nil
	}
	logger.Infof("uninstalling agent")

	agentConfig := a.CurrentConfig()
	var errs []error
	agentServiceName := agentConfig.Value(agent.AgentServiceName)
	if agentServiceName == "" {
		// For backwards compatibility, handle lack of AgentServiceName.
		agentServiceName = os.Getenv("UPSTART_JOB")
	}

	if agentServiceName != "" {
		svc, err := service.DiscoverService(agentServiceName, common.Conf{})
		if err != nil {
			errs = append(errs, fmt.Errorf("cannot remove service %q: %v", agentServiceName, err))
		} else if err := svc.Remove(); err != nil {
			errs = append(errs, fmt.Errorf("cannot remove service %q: %v", agentServiceName, err))
		}
	}

	errs = append(errs, a.removeJujudSymlinks()...)

	// TODO(fwereade): surely this shouldn't be happening here? Once we're
	// at this point we should expect to be killed in short order; if this
	// work is remotely important we should be blocking machine death on
	// its completion.
	insideContainer := container.RunningInContainer()
	if insideContainer {
		// We're running inside LXC, so loop devices may leak. Detach
		// any loop devices that are backed by files on this machine.
		//
		// It is necessary to do this here as well as in container/lxc,
		// as container/lxc needs to check in the container's rootfs
		// to see if the loop device is attached to the container; that
		// will fail if the data-dir is removed first.
		if err := a.loopDeviceManager.DetachLoopDevices("/", agentConfig.DataDir()); err != nil {
			errs = append(errs, err)
		}
	}

	if err := mongo.RemoveService(); err != nil {
		errs = append(errs, errors.Annotate(err, "cannot stop/remove mongo service"))
	}
	if err := os.RemoveAll(agentConfig.DataDir()); err != nil {
		errs = append(errs, err)
	}
	if len(errs) == 0 {
		return nil
	}
	return fmt.Errorf("uninstall failed: %v", errs)
}

func newConnRunner(conns ...cmdutil.Pinger) worker.Runner {
	return worker.NewRunner(cmdutil.ConnectionIsFatal(logger, conns...), cmdutil.MoreImportant, worker.RestartDelay)
}

type MongoSessioner interface {
	MongoSession() *mgo.Session
}

func newSingularStateRunner(runner worker.Runner, st MongoSessioner, m *state.Machine) (worker.Runner, error) {
	singularStateConn := singularStateConn{st.MongoSession(), m}
	singularRunner, err := newSingularRunner(runner, singularStateConn)
	if err != nil {
		return nil, errors.Annotate(err, "cannot make singular State Runner")
	}
	return singularRunner, err
}

// singularStateConn implements singular.Conn on
// top of a State connection.
type singularStateConn struct {
	session *mgo.Session
	machine *state.Machine
}

func (c singularStateConn) IsMaster() (bool, error) {
	return mongo.IsMaster(c.session, c.machine)
}

func (c singularStateConn) Ping() error {
	return c.session.Ping()
}

func metricAPI(st api.Connection) (metricsmanager.MetricsManagerClient, error) {
	client, err := metricsmanager.NewClient(st)
	if err != nil {
		return nil, errors.Trace(err)
	}
	return client, nil
}

// newDeployContext gives the tests the opportunity to create a deployer.Context
// that can be used for testing so as to avoid (1) deploying units to the system
// running the tests and (2) get access to the *State used internally, so that
// tests can be run without waiting for the 5s watcher refresh time to which we would
// otherwise be restricted.
var newDeployContext = func(st *apideployer.State, agentConfig agent.Config) deployer.Context {
	return deployer.NewSimpleContext(agentConfig, st)
}<|MERGE_RESOLUTION|>--- conflicted
+++ resolved
@@ -961,53 +961,7 @@
 		BounceDelay: 10 * time.Millisecond,
 	})
 	if err != nil {
-<<<<<<< HEAD
-		return nil, err
-=======
-		return nil, errors.Annotate(err, "cannot get firewall mode")
-	}
-	if fwMode != config.FwNone {
-		singularRunner.StartWorker("firewaller", func() (worker.Worker, error) {
-			w, err := newFirewaller(apiSt.Firewaller())
-			if err != nil {
-				return nil, errors.Annotate(err, "cannot start firewaller worker")
-			}
-			return w, nil
-		})
-	} else {
-		logger.Debugf("not starting firewaller worker - firewall-mode is %q", fwMode)
-	}
-
-	singularRunner.StartWorker("statushistorypruner", func() (worker.Worker, error) {
-		f := statushistory.NewFacade(apiSt)
-		conf := statushistorypruner.Config{
-			Facade:           f,
-			MaxLogsPerEntity: params.DefaultMaxLogsPerEntity,
-			PruneInterval:    params.DefaultPruneInterval,
-			NewTimer:         worker.NewTimer,
-		}
-		w, err := statushistorypruner.New(conf)
-		if err != nil {
-			return nil, errors.Annotate(err, "cannot start status history pruner worker")
-		}
-		return w, nil
-	})
-
-	return runner, nil
-}
-
-// undertakerWorker manages the controlled take-down of a dying environment.
-func (a *MachineAgent) undertakerWorker(
-	ssSt modelworkermanager.InitialState,
-	st *state.State,
-) (_ worker.Worker, err error) {
-	modelUUID := st.ModelUUID()
-	defer errors.DeferredAnnotatef(&err, "failed to start undertaker worker for model %s", modelUUID)
-	logger.Infof("starting undertaker worker for model %s", modelUUID)
-	singularRunner, runner, apiSt, err := a.newRunnersForAPIConn(ssSt, st)
-	if err != nil {
 		return nil, errors.Trace(err)
->>>>>>> f47ccff7
 	}
 
 	manifolds := modelManifolds(model.ManifoldsConfig{
