// Copyright 2012, 2013 Canonical Ltd.
// Licensed under the AGPLv3, see LICENCE file for details.

package main

import (
	"encoding/base64"
	"fmt"
	"io/ioutil"
	"strings"

	"launchpad.net/gnuflag"
	"launchpad.net/goyaml"

	"launchpad.net/juju-core/agent"
	"launchpad.net/juju-core/cmd"
	"launchpad.net/juju-core/constraints"
	"launchpad.net/juju-core/environs"
	"launchpad.net/juju-core/environs/bootstrap"
	"launchpad.net/juju-core/environs/cloudinit"
	"launchpad.net/juju-core/environs/config"
	"launchpad.net/juju-core/instance"
	"launchpad.net/juju-core/state"
)

// Cloud-init write the URL to be used to load the bootstrap state into this file.
// A variable is used here to allow tests to override.
var providerStateURLFile = cloudinit.BootstrapStateURLFile

type BootstrapCommand struct {
	cmd.CommandBase
	Conf        AgentConf
	EnvConfig   map[string]interface{}
	Constraints constraints.Value
}

// Info returns a decription of the command.
func (c *BootstrapCommand) Info() *cmd.Info {
	return &cmd.Info{
		Name:    "bootstrap-state",
		Purpose: "initialize juju state",
	}
}

func (c *BootstrapCommand) SetFlags(f *gnuflag.FlagSet) {
	c.Conf.addFlags(f)
	yamlBase64Var(f, &c.EnvConfig, "env-config", "", "initial environment configuration (yaml, base64 encoded)")
	f.Var(constraints.ConstraintsValue{&c.Constraints}, "constraints", "initial environment constraints (space-separated strings)")
}

// Init initializes the command for running.
func (c *BootstrapCommand) Init(args []string) error {
	if len(c.EnvConfig) == 0 {
		return requiredError("env-config")
	}
	return c.Conf.checkArgs(args)
}

// Run initializes state for an environment.
func (c *BootstrapCommand) Run(_ *cmd.Context) error {
	err := c.Conf.read("bootstrap")
	if err != nil {
		return err
	}
	cfg, err := config.New(c.EnvConfig)
	if err != nil {
		return err
	}

	// There is no entity that's created at init time
	st, err := agent.InitialStateConfiguration(c.Conf.config, cfg, state.DefaultDialOpts())
	if err != nil {
		return err
	}
	defer st.Close()

<<<<<<< HEAD
	if err := bootstrap.BootstrapUsers(st, cfg, c.Conf.OldPassword); err != nil {
		return err
	}

=======
>>>>>>> db9fd983
	// TODO(fwereade): we need to be able to customize machine jobs,
	// not just hardcode these values; in particular, JobHostUnits
	// on a machine, like this one, that is running JobManageEnviron
	// (not to mention the actual state server itself...) will allow
	// a malicious or compromised unit to trivially access to the
	// user's environment credentials. However, given that this point
	// is currently moot (see Upgrader in this package), the pseudo-
	// local provider mode (in which everything is deployed with
	// `--to 0`) offers enough value to enough people that
	// JobHostUnits is currently always enabled. This will one day
	// have to change, but it's strictly less important than fixing
	// Upgrader, and it's a capability we'll always want to have
	// available for the aforementioned use case.
	jobs := []state.MachineJob{
		state.JobManageEnviron, state.JobManageState, state.JobHostUnits,
	}

	data, err := ioutil.ReadFile(providerStateURLFile)
	if err != nil {
		return fmt.Errorf("cannot read provider-state-url file: %v", err)
	}
	stateInfoURL := strings.Split(string(data), "\n")[0]
	bsState, err := environs.LoadStateFromURL(stateInfoURL)
	if err != nil {
		return fmt.Errorf("cannot load state from URL %q (read from %q): %v", stateInfoURL, providerStateURLFile, err)
	}
	instId := bsState.StateInstances[0]
	var characteristics instance.HardwareCharacteristics
	if len(bsState.Characteristics) > 0 {
		characteristics = bsState.Characteristics[0]
	}

<<<<<<< HEAD
	return bootstrap.ConfigureBootstrapMachine(st, c.Constraints, c.Conf.DataDir, jobs, instance.Id(instId), characteristics)
=======
	return environs.ConfigureBootstrapMachine(st, c.Constraints, c.Conf.dataDir, jobs, instance.Id(instId), characteristics)
>>>>>>> db9fd983
}

// yamlBase64Value implements gnuflag.Value on a map[string]interface{}.
type yamlBase64Value map[string]interface{}

// Set decodes the base64 value into yaml then expands that into a map.
func (v *yamlBase64Value) Set(value string) error {
	decoded, err := base64.StdEncoding.DecodeString(value)
	if err != nil {
		return err
	}
	return goyaml.Unmarshal(decoded, v)
}

func (v *yamlBase64Value) String() string {
	return fmt.Sprintf("%v", *v)
}

// yamlBase64Var sets up a gnuflag flag analogous to the FlagSet.*Var methods.
func yamlBase64Var(fs *gnuflag.FlagSet, target *map[string]interface{}, name string, value string, usage string) {
	fs.Var((*yamlBase64Value)(target), name, usage)
}<|MERGE_RESOLUTION|>--- conflicted
+++ resolved
@@ -74,13 +74,6 @@
 	}
 	defer st.Close()
 
-<<<<<<< HEAD
-	if err := bootstrap.BootstrapUsers(st, cfg, c.Conf.OldPassword); err != nil {
-		return err
-	}
-
-=======
->>>>>>> db9fd983
 	// TODO(fwereade): we need to be able to customize machine jobs,
 	// not just hardcode these values; in particular, JobHostUnits
 	// on a machine, like this one, that is running JobManageEnviron
@@ -113,11 +106,7 @@
 		characteristics = bsState.Characteristics[0]
 	}
 
-<<<<<<< HEAD
-	return bootstrap.ConfigureBootstrapMachine(st, c.Constraints, c.Conf.DataDir, jobs, instance.Id(instId), characteristics)
-=======
-	return environs.ConfigureBootstrapMachine(st, c.Constraints, c.Conf.dataDir, jobs, instance.Id(instId), characteristics)
->>>>>>> db9fd983
+	return bootstrap.ConfigureBootstrapMachine(st, c.Constraints, c.Conf.dataDir, jobs, instance.Id(instId), characteristics)
 }
 
 // yamlBase64Value implements gnuflag.Value on a map[string]interface{}.
