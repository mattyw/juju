// Copyright 2014, 2015 Canonical Ltd.
// Licensed under the AGPLv3, see LICENCE file for details.

package action

import (
	"regexp"
	"time"

	"github.com/juju/cmd"
	errors "github.com/juju/errors"
	"launchpad.net/gnuflag"

	"github.com/juju/juju/apiserver/params"
	"github.com/juju/juju/cmd/modelcmd"
)

func newFetchCommand() cmd.Command {
	return modelcmd.Wrap(&fetchCommand{})
}

// fetchCommand fetches the results of an action by ID.
type fetchCommand struct {
	ActionCommandBase
	out         cmd.Output
	requestedId string
	fullSchema  bool
	wait        string
}

const fetchDoc = `
Show the results returned by an action with the given ID.  A partial ID may
also be used.  To block until the result is known completed or failed, use
the --wait flag with a duration, as in --wait 5s or --wait 1h.  Use --wait 0
to wait indefinitely.  If units are left off, seconds are assumed.

The default behavior without --wait is to immediately check and return; if
the results are "pending" then only the available information will be
displayed.  This is also the behavior when any negative time is given.
`

// Set up the output.
func (c *fetchCommand) SetFlags(f *gnuflag.FlagSet) {
	c.out.AddFlags(f, "smart", cmd.DefaultFormatters)
	f.StringVar(&c.wait, "wait", "-1s", "wait for results")
}

func (c *fetchCommand) Info() *cmd.Info {
	return &cmd.Info{
		Name:    "fetch",
		Args:    "<action ID>",
		Purpose: "show results of an action by ID",
		Doc:     fetchDoc,
	}
}

// Init validates the action ID and any other options.
func (c *fetchCommand) Init(args []string) error {
	switch len(args) {
	case 0:
		return errors.New("no action ID specified")
	case 1:
		c.requestedId = args[0]
		return nil
	default:
		return cmd.CheckEmpty(args[1:])
	}
}

// Run issues the API call to get Actions by ID.
func (c *fetchCommand) Run(ctx *cmd.Context) error {
	// Check whether units were left off our time string.
	r := regexp.MustCompile("[a-zA-Z]")
	matches := r.FindStringSubmatch(c.wait[len(c.wait)-1:])
	// If any match, we have units.  Otherwise, we don't; assume seconds.
	if len(matches) == 0 {
		c.wait = c.wait + "s"
	}

	waitDur, err := time.ParseDuration(c.wait)
	if err != nil {
		return err
	}

	api, err := c.NewActionAPIClient()
	if err != nil {
		return err
	}
	defer api.Close()

<<<<<<< HEAD
=======
	// tick every two seconds, to delay the loop timer.
	// TODO(fwereade): 2016-03-17 lp:1558657
	tick := time.NewTimer(2 * time.Second)
>>>>>>> fff837bc
	wait := time.NewTimer(0 * time.Second)

	switch {
	case waitDur.Nanoseconds() < 0:
		// Negative duration signals immediate return.  All is well.
	case waitDur.Nanoseconds() == 0:
		// Zero duration signals indefinite wait.  Discard the tick.
		wait = time.NewTimer(0 * time.Second)
		_ = <-wait.C
	default:
		// Otherwise, start an ordinary timer.
		wait = time.NewTimer(waitDur)
	}

	result, err := GetActionResult(api, c.requestedId, wait)
	if err != nil {
		return errors.Trace(err)
	}

	return c.out.Write(ctx, FormatActionResult(result))
}

// GetActionResult tries to repeatedly fetch an action until it is
// in a completed state and then it returns it.
// It waits for a maximum of "wait" before returning with the latest action status.
func GetActionResult(api APIClient, requestedId string, wait *time.Timer) (params.ActionResult, error) {

	// tick every two seconds, to delay the loop timer.
	tick := time.NewTimer(2 * time.Second)

	return timerLoop(api, requestedId, wait, tick)
}

// timerLoop loops indefinitely to query the given API, until "wait" times
// out, using the "tick" timer to delay the API queries.  It writes the
// result to the given output.
func timerLoop(api APIClient, requestedId string, wait, tick *time.Timer) (params.ActionResult, error) {
	var (
		result params.ActionResult
		err    error
	)

	// Loop over results until we get "failed" or "completed".  Wait for
	// timer, and reset it each time.
	for {
		result, err = fetchResult(api, requestedId)
		if err != nil {
			return result, err
		}

		// Whether or not we're waiting for a result, if a completed
		// result arrives, we're done.
		switch result.Status {
		case params.ActionRunning, params.ActionPending:
		default:
			return result, nil
		}

		// Block until a tick happens, or the timeout arrives.
		select {
		case _ = <-wait.C:
			return result, nil

		case _ = <-tick.C:
			tick.Reset(2 * time.Second)
		}
	}
}

// fetchResult queries the given API for the given Action ID prefix, and
// makes sure the results are acceptable, returning an error if they are not.
func fetchResult(api APIClient, requestedId string) (params.ActionResult, error) {
	none := params.ActionResult{}

	actionTag, err := getActionTagByPrefix(api, requestedId)
	if err != nil {
		return none, err
	}

	actions, err := api.Actions(params.Entities{
		Entities: []params.Entity{{actionTag.String()}},
	})
	if err != nil {
		return none, err
	}
	actionResults := actions.Results
	numActionResults := len(actionResults)
	if numActionResults == 0 {
		return none, errors.Errorf("no results for action %s", requestedId)
	}
	if numActionResults != 1 {
		return none, errors.Errorf("too many results for action %s", requestedId)
	}

	result := actionResults[0]
	if result.Error != nil {
		return none, result.Error
	}

	return result, nil
}

// FormatActionResult removes empty values from the given ActionResult and
// inserts the remaining ones in a map[string]interface{} for cmd.Output to
// write in an easy-to-read format.
func FormatActionResult(result params.ActionResult) map[string]interface{} {
	response := map[string]interface{}{"status": result.Status}
	if result.Message != "" {
		response["message"] = result.Message
	}
	if len(result.Output) != 0 {
		response["results"] = result.Output
	}

	if result.Enqueued.IsZero() && result.Started.IsZero() && result.Completed.IsZero() {
		return response
	}

	responseTiming := make(map[string]string)
	for k, v := range map[string]time.Time{
		"enqueued":  result.Enqueued,
		"started":   result.Started,
		"completed": result.Completed,
	} {
		if !v.IsZero() {
			responseTiming[k] = v.String()
		}
	}
	response["timing"] = responseTiming

	return response
}<|MERGE_RESOLUTION|>--- conflicted
+++ resolved
@@ -88,12 +88,6 @@
 	}
 	defer api.Close()
 
-<<<<<<< HEAD
-=======
-	// tick every two seconds, to delay the loop timer.
-	// TODO(fwereade): 2016-03-17 lp:1558657
-	tick := time.NewTimer(2 * time.Second)
->>>>>>> fff837bc
 	wait := time.NewTimer(0 * time.Second)
 
 	switch {
@@ -122,6 +116,7 @@
 func GetActionResult(api APIClient, requestedId string, wait *time.Timer) (params.ActionResult, error) {
 
 	// tick every two seconds, to delay the loop timer.
+	// TODO(fwereade): 2016-03-17 lp:1558657
 	tick := time.NewTimer(2 * time.Second)
 
 	return timerLoop(api, requestedId, wait, tick)
