--- conflicted
+++ resolved
@@ -146,13 +146,6 @@
 	newRef := c.SwitchURL
 	if newRef == "" {
 		newRef = c.CharmPath
-<<<<<<< HEAD
-	}
-	if c.SwitchURL == "" && c.CharmPath == "" {
-		// No new URL specified, but revision might have been.
-		curl := oldURL.WithRevision(c.Revision).Reference()
-		newRef = curl.String()
-=======
 	}
 	if c.SwitchURL == "" && c.CharmPath == "" {
 		// No new URL specified, but revision might have been.
@@ -186,49 +179,6 @@
 		if newName != oldURL.Name {
 			return nil, fmt.Errorf("cannot upgrade %q to %q", oldURL.Name, newName)
 		}
-		if *newURL == *oldURL {
-			return nil, fmt.Errorf("already running specified charm %q", newURL)
-		}
-		return client.AddLocalCharm(newURL, ch)
-	}
-	if _, ok := err.(*charmrepo.NotFoundError); ok {
-		return nil, errors.Errorf("no charm found at %q", charmRef)
-	}
-	// If we get a "not exists" error then we attempt to interpret the supplied
-	// charm reference as a URL below, otherwise we return the error.
-	if err != os.ErrNotExist {
-		return nil, err
->>>>>>> 1b05faf2
-	}
-
-	// Charm has been supplied as a URL so we resolve and deploy using the store.
-	conf, err := service.GetClientConfig(client)
-	if err != nil {
-		return nil, err
-	}
-<<<<<<< HEAD
-	defer csClient.jar.Save()
-
-	addedURL, err := c.addCharm(oldURL, newRef, ctx, client, csClient)
-	if err != nil {
-		return block.ProcessBlockedError(err, block.BlockChange)
-	}
-
-	return block.ProcessBlockedError(client.ServiceSetCharm(c.ServiceName, addedURL.String(), c.Force), block.BlockChange)
-}
-
-// addCharm interprets the new charmRef and adds the specified charm if the new charm is different
-// to what's already deployed as specified by oldURL.
-func (c *UpgradeCharmCommand) addCharm(oldURL *charm.URL, charmRef string, ctx *cmd.Context,
-	client *api.Client, csClient *csClient,
-) (*charm.URL, error) {
-	// Charm may have been supplied via a path reference.
-	ch, newURL, err := charmrepo.NewCharmAtPath(charmRef, oldURL.Series)
-	if err == nil {
-		_, newName := filepath.Split(charmRef)
-		if newName != oldURL.Name {
-			return nil, fmt.Errorf("cannot upgrade %q to %q", oldURL.Name, newName)
-		}
 		return client.AddLocalCharm(newURL, ch)
 	}
 	if _, ok := err.(*charmrepo.NotFoundError); ok {
@@ -246,17 +196,10 @@
 		return nil, err
 	}
 
-	newURL, repo, err := resolveCharmURL(charmRef, csClient.params, ctx.AbsPath(c.RepoPath), conf)
+	newURL, repo, err := resolveCharmStoreEntityURL(charmRef, csClient.params, ctx.AbsPath(c.RepoPath), conf)
 	if err != nil {
 		return nil, errors.Trace(err)
 	}
-=======
-
-	newURL, repo, err := resolveCharmStoreEntityURL(charmRef, csClient.params, ctx.AbsPath(c.RepoPath), conf)
-	if err != nil {
-		return nil, errors.Trace(err)
-	}
->>>>>>> 1b05faf2
 	// If no explicit revision was set with either SwitchURL
 	// or Revision flags, discover the latest.
 	if *newURL == *oldURL {
@@ -271,9 +214,6 @@
 			return nil, fmt.Errorf("already running latest charm %q", newURL)
 		}
 	}
-<<<<<<< HEAD
-	return addCharmFromURL(client, ctx, newURL, repo, csClient)
-=======
 
 	addedURL, err := addCharmFromURL(client, newURL, repo, csClient)
 	if err != nil {
@@ -284,5 +224,4 @@
 		return nil, err
 	}
 	return addedURL, nil
->>>>>>> 1b05faf2
 }