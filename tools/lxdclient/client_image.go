// Copyright 2016 Canonical Ltd.
// Licensed under the AGPLv3, see LICENCE file for details.

// +build go1.3

package lxdclient

import (
	"fmt"

	"github.com/juju/errors"
	"github.com/juju/loggo"
	"github.com/lxc/lxd"

	"github.com/juju/juju/utils/stringforwarder"
)

type rawImageClient interface {
	GetAlias(string) string
}

type remoteClient interface {
	URL() string
	GetAlias(name string) string
	// This is like lxd.Client.CopyImage() but simplified and allows us to
	// inject a testing double.
	CopyImage(imageTarget string, dest rawImageClient, aliases []string, callback func(string)) error
}

type imageClient struct {
	raw             rawImageClient
	connectToSource func(Remote) (remoteClient, error)
}

type rawWrapper struct {
	*lxd.Client
}

func (r rawWrapper) URL() string {
	return r.Client.BaseURL
}

func (r rawWrapper) CopyImage(imageTarget string, dest rawImageClient, aliases []string, callback func(string)) error {
	rawDest, ok := dest.(*lxd.Client)
	if !ok {
		return errors.Errorf("can only copy images to a real lxd.Client instance")
	}
	return r.Client.CopyImage(
		imageTarget,
		rawDest,
		false,   // copy_aliases
		aliases, // create these aliases
		false,   // make the image public
		true,    // autoUpdate,
		callback,
	)
}

func connectToRaw(remote Remote) (remoteClient, error) {
	raw, err := newRawClient(remote)
	if err != nil {
		return nil, err
	}
	return rawWrapper{raw}, nil
}

// progressContext takes progress messages from LXD and just writes them to
// the associated logger at the given log level.
type progressContext struct {
	logger  loggo.Logger
	level   loggo.Level
	context string       // a format string that should take a single %s parameter
	forward func(string) // pass messages onward
}

func (p *progressContext) copyProgress(progress string) {
	msg := fmt.Sprintf(p.context, progress)
	p.logger.Logf(p.level, msg)
	if p.forward != nil {
		p.forward(msg)
	}
}

// EnsureImageExists makes sure we have a local image so we can launch a
// container.
// @param series: OS series (trusty, precise, etc)
// @param architecture: (TODO) The architecture of the image we want to use
// @param trustLocal: (TODO) check if we already have an image with the right alias.
// Setting this to False means we will always check the remote sources and only
// launch the newest version.
// @param sources: a list of Remotes that we will look in for the image.
// @param copyProgressHandler: a callback function. If we have to download an
// image, we will call this with messages indicating how much of the download
// we have completed (and where we are downloading it from).
func (i *imageClient) EnsureImageExists(series string, sources []Remote, copyProgressHandler func(string)) error {
	// TODO(jam) Find a way to test this, even though lxd.Client can't
	// really be stubbed out because CopyImage takes one directly and pokes
	// at private methods so we can't easily tweak it.
	name := i.ImageNameForSeries(series)

	// TODO(jam) Add a flag to not trust local aliases, which would allow
	// non-state machines to only trust the alias that is set on the state
	// machines.
	// if IgnoreLocalAliases {}
	target := i.raw.GetAlias(name)
	if target != "" {
		// GetAlias returns "" if the alias is not found, else it
		// returns the Target of the alias (the hash)
		return nil
	}

	var lastErr error
	for _, remote := range sources {
		source, err := i.connectToSource(remote)
		if err != nil {
			logger.Infof("failed to connect to %q: %s", remote.Host, err)
			lastErr = err
			continue
		}

		// TODO(jam): there are multiple possible spellings for aliases,
		// unfortunately. cloud-images only hosts ubuntu images, and
		// aliases them as "trusty" or "trusty/amd64" or
		// "trusty/amd64/20160304". However, we should be more
		// explicit. and use "ubuntu/trusty/amd64" as our default
		// naming scheme, and only fall back for synchronization.
		target := source.GetAlias(series)
		if target == "" {
			logger.Infof("no image for %s found in %s", name, source.URL())
			// TODO(jam) Add a test that we skip sources that don't
			// have what we are looking for
			continue
		}
		logger.Infof("found image from %s for %s = %s",
<<<<<<< HEAD
			source.URL(), series, target)
		forwarder := stringforwarder.NewStringForwarder(copyProgressHandler)
=======
			source.BaseURL, series, target)
		forwarder := stringforwarder.New(copyProgressHandler)
>>>>>>> 4588d2e3
		defer func() {
			dropCount := forwarder.Stop()
			logger.Debugf("dropped %d progress messages", dropCount)
		}()
		adapter := &progressContext{
			logger:  logger,
			level:   loggo.INFO,
<<<<<<< HEAD
			context: fmt.Sprintf("copying image for %s from %s: %%s", name, source.URL()),
			forward: forwarder.Receive,
=======
			context: fmt.Sprintf("copying image for %s from %s: %%s", name, source.BaseURL),
			forward: forwarder.Forward,
>>>>>>> 4588d2e3
		}
		err = source.CopyImage(target, i.raw, []string{name}, adapter.copyProgress)
		if err != nil {
			// TODO(jam) Should this be fatal? Or just set lastErr
			// and then continue on?
			logger.Warningf("error copying image: %s", err)
			return errors.Annotatef(err, "unable to get LXD image for %s", name)
		}
		return nil
	}
	return lastErr
}

// A common place to compute image names (aliases) based on the series
func (i imageClient) ImageNameForSeries(series string) string {
	// TODO(jam) Do we need 'ubuntu' in there? We only need it if "series"
	// would collide, but all our supported series are disjoint
	return fmt.Sprintf("ubuntu-%s", series)
}<|MERGE_RESOLUTION|>--- conflicted
+++ resolved
@@ -132,13 +132,8 @@
 			continue
 		}
 		logger.Infof("found image from %s for %s = %s",
-<<<<<<< HEAD
 			source.URL(), series, target)
-		forwarder := stringforwarder.NewStringForwarder(copyProgressHandler)
-=======
-			source.BaseURL, series, target)
 		forwarder := stringforwarder.New(copyProgressHandler)
->>>>>>> 4588d2e3
 		defer func() {
 			dropCount := forwarder.Stop()
 			logger.Debugf("dropped %d progress messages", dropCount)
@@ -146,13 +141,8 @@
 		adapter := &progressContext{
 			logger:  logger,
 			level:   loggo.INFO,
-<<<<<<< HEAD
 			context: fmt.Sprintf("copying image for %s from %s: %%s", name, source.URL()),
-			forward: forwarder.Receive,
-=======
-			context: fmt.Sprintf("copying image for %s from %s: %%s", name, source.BaseURL),
 			forward: forwarder.Forward,
->>>>>>> 4588d2e3
 		}
 		err = source.CopyImage(target, i.raw, []string{name}, adapter.copyProgress)
 		if err != nil {
