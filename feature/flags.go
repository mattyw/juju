--- conflicted
+++ resolved
@@ -41,12 +41,8 @@
 const LXDStorage = "lxd-storage"
 
 // PersistentStorage enables the persistent storage feature.
-<<<<<<< HEAD
-const PersistentStorage = "persistent-storage"
-=======
 const PersistentStorage = "persistent-storage"
 
 // StrictMigration will cause migration to error if there are unexported
 // values for annotations, status, status history, or settings.
-const StrictMigration = "strict-migration"
->>>>>>> 7de4db7f
+const StrictMigration = "strict-migration"