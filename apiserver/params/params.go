--- conflicted
+++ resolved
@@ -772,7 +772,6 @@
 	Requires []string `json:"requires"`
 }
 
-<<<<<<< HEAD
 // UpgradeMongoParams holds the arguments required to
 // enter upgrade mongo mode.
 type UpgradeMongoParams struct {
@@ -799,7 +798,8 @@
 // must be resumed.
 type ResumeReplicationParams struct {
 	Members []replicaset.Member
-=======
+}
+
 // ModelInfo holds information about the Juju model.
 type ModelInfo struct {
 	DefaultSeries string `json:"DefaultSeries"`
@@ -810,5 +810,4 @@
 	// for backward compatability. The other fields also have explicit
 	// matching serialization directives for the benefit of being explicit.
 	ControllerUUID string `json:"ServerUUID"`
->>>>>>> 3828fbe7
 }