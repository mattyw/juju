--- conflicted
+++ resolved
@@ -30,35 +30,13 @@
 }
 
 func NewStorage(env *maasEnviron) storage.Storage {
-<<<<<<< HEAD
 	stor := new(maasStorage)
-	stor.environUnlocked = env
+	stor.environ = env
 	// TODO (babbageclunk): needs MAAS 2.0 support
 	if !env.usingMAAS2() {
-		stor.maasClientUnlocked = env.getMAASClient().GetSubObject("files")
+		stor.maasClient = env.getMAASClient().GetSubObject("files")
 	}
 	return stor
-}
-
-// getSnapshot returns a consistent copy of a maasStorage.  Use this if you
-// need a consistent view of the object's entire state, without having to
-// lock the object the whole time.
-//
-// An easy mistake to make with "defer" is to keep holding a lock without
-// realizing it, while you go on to block on http requests or other slow
-// things that don't actually require the lock.  In most cases you can just
-// create a snapshot first (releasing the lock immediately) and then do the
-// rest of the work with the snapshot.
-func (stor *maasStorage) getSnapshot() *maasStorage {
-	stor.Lock()
-	defer stor.Unlock()
-
-=======
->>>>>>> 4588d2e3
-	return &maasStorage{
-		environ:    env,
-		maasClient: env.getMAASClient().GetSubObject("files"),
-	}
 }
 
 // addressFileObject creates a MAASObject pointing to a given file.
