--- conflicted
+++ resolved
@@ -1688,17 +1688,6 @@
 	}, nil
 }
 
-<<<<<<< HEAD
-func getCustomImageSource(env environs.Environ) (simplestreams.DataSource, error) {
-	_, ok := env.(*Environ)
-	if !ok {
-		return nil, errors.NotSupportedf("non-openstack environment")
-	}
-	return common.GetCustomImageSource(env)
-}
-
-=======
->>>>>>> f8419976
 // TagInstance implements environs.InstanceTagger.
 func (e *Environ) TagInstance(id instance.Id, tags map[string]string) error {
 	if err := e.nova().SetServerMetadata(string(id), tags); err != nil {
