// Copyright 2012, 2013 Canonical Ltd.
// Licensed under the AGPLv3, see LICENCE file for details.

// Stub provider for OpenStack, using goose will be implemented here

package openstack

import (
	"errors"
	"fmt"
	"io/ioutil"
	"net/http"
	"strings"
	"sync"
	"time"

	"launchpad.net/goose/client"
	gooseerrors "launchpad.net/goose/errors"
	"launchpad.net/goose/identity"
	"launchpad.net/goose/nova"
	"launchpad.net/goose/swift"
	"launchpad.net/loggo"

	"launchpad.net/juju-core/constraints"
	"launchpad.net/juju-core/environs"
	"launchpad.net/juju-core/environs/cloudinit"
	"launchpad.net/juju-core/environs/config"
	"launchpad.net/juju-core/environs/imagemetadata"
	"launchpad.net/juju-core/environs/instances"
	"launchpad.net/juju-core/environs/simplestreams"
	"launchpad.net/juju-core/environs/storage"
	envtools "launchpad.net/juju-core/environs/tools"
	"launchpad.net/juju-core/instance"
	"launchpad.net/juju-core/names"
	"launchpad.net/juju-core/provider"
	"launchpad.net/juju-core/state"
	"launchpad.net/juju-core/state/api"
	"launchpad.net/juju-core/tools"
	"launchpad.net/juju-core/utils"
)

var logger = loggo.GetLogger("juju.provider.openstack")

type environProvider struct{}

var _ environs.EnvironProvider = (*environProvider)(nil)

var providerInstance environProvider

// Use shortAttempt to poll for short-term events.
// TODO: This was kept to a long timeout because Nova needs more time than EC2.
// For example, HP Cloud takes around 9.1 seconds (10 samples) to return a
// BUILD(spawning) status. But storage delays are handled separately now, and
// perhaps other polling attempts can time out faster.
var shortAttempt = utils.AttemptStrategy{
	Total: 15 * time.Second,
	Delay: 200 * time.Millisecond,
}

func init() {
	environs.RegisterProvider("openstack", environProvider{})
}

func (p environProvider) BoilerplateConfig() string {
	return `
## https://juju.ubuntu.com/docs/config-openstack.html
openstack:
  type: openstack
  # Specifies whether the use of a floating IP address is required to give the nodes
  # a public IP address. Some installations assign public IP addresses by default without
  # requiring a floating IP address.
  # use-floating-ip: false
  admin-secret: {{rand}}
  # Globally unique swift bucket name
  control-bucket: juju-{{rand}}
  # If set, tools-url specifies from where tools are fetched.
  # tools-url:  https://you-tools-url
  # Usually set via the env variable OS_AUTH_URL, but can be specified here
  # auth-url: https://yourkeystoneurl:443/v2.0/
  # override if your workstation is running a different series to which you are deploying
  # default-series: precise
  # The following are used for userpass authentication (the default)
  # auth-mode: userpass
  # Usually set via the env variable OS_USERNAME, but can be specified here
  # username: <your username>
  # Usually set via the env variable OS_PASSWORD, but can be specified here
  # password: <secret>
  # Usually set via the env variable OS_TENANT_NAME, but can be specified here
  # tenant-name: <your tenant name>
  # Usually set via the env variable OS_REGION_NAME, but can be specified here
  # region: <your region>
  # USe the following if you require keypair autherntication
  # auth-mode: keypair
  # Usually set via the env variable AWS_ACCESS_KEY_ID, but can be specified here
  # access-key: <secret>
  # Usually set via the env variable AWS_SECRET_ACCESS_KEY, but can be specified here
  # secret-key: <secret>

## https://juju.ubuntu.com/docs/config-hpcloud.html
hpcloud:
  type: openstack
  # Specifies whether the use of a floating IP address is required to give the nodes
  # a public IP address. Some installations assign public IP addresses by default without
  # requiring a floating IP address.
  use-floating-ip: false
  admin-secret: {{rand}}
  # Globally unique swift bucket name
  control-bucket: juju-{{rand}}
  # Not required if env variable OS_AUTH_URL is set
  # auth-url: https://region-a.geo-1.identity.hpcloudsvc.com:35357/v2.0

`[1:]
}

func (p environProvider) Open(cfg *config.Config) (environs.Environ, error) {
	logger.Infof("opening environment %q", cfg.Name())
	e := new(environ)
	err := e.SetConfig(cfg)
	if err != nil {
		return nil, err
	}
	e.name = cfg.Name()
	return e, nil
}

func (p environProvider) Prepare(cfg *config.Config) (environs.Environ, error) {
	// TODO prepare environment
	return p.Open(cfg)
}

// MetadataLookupParams returns parameters which are used to query image metadata to
// find matching image information.
func (p environProvider) MetadataLookupParams(region string) (*simplestreams.MetadataLookupParams, error) {
	if region == "" {
		return nil, fmt.Errorf("region must be specified")
	}
	return &simplestreams.MetadataLookupParams{
		Region:        region,
		Architectures: []string{"amd64", "arm"},
	}, nil
}

func (p environProvider) SecretAttrs(cfg *config.Config) (map[string]interface{}, error) {
	m := make(map[string]interface{})
	ecfg, err := providerInstance.newConfig(cfg)
	if err != nil {
		return nil, err
	}
	m["username"] = ecfg.username()
	m["password"] = ecfg.password()
	m["tenant-name"] = ecfg.tenantName()
	return m, nil
}

func (p environProvider) PublicAddress() (string, error) {
	if addr, err := fetchMetadata("public-ipv4"); err != nil {
		return "", err
	} else if addr != "" {
		return addr, nil
	}
	return p.PrivateAddress()
}

func (p environProvider) PrivateAddress() (string, error) {
	return fetchMetadata("local-ipv4")
}

// metadataHost holds the address of the instance metadata service.
// It is a variable so that tests can change it to refer to a local
// server when needed.
var metadataHost = "http://169.254.169.254"

// fetchMetadata fetches a single atom of data from the openstack instance metadata service.
// http://docs.amazonwebservices.com/AWSEC2/latest/UserGuide/AESDG-chapter-instancedata.html
// (the same specs is implemented in ec2, hence the reference)
func fetchMetadata(name string) (value string, err error) {
	uri := fmt.Sprintf("%s/latest/meta-data/%s", metadataHost, name)
	data, err := retryGet(uri)
	if err != nil {
		return "", err
	}
	return strings.TrimSpace(string(data)), nil
}

func retryGet(uri string) (data []byte, err error) {
	for a := shortAttempt.Start(); a.Next(); {
		var resp *http.Response
		resp, err = http.Get(uri)
		if err != nil {
			continue
		}
		defer resp.Body.Close()
		if resp.StatusCode != http.StatusOK {
			err = fmt.Errorf("bad http response %v", resp.Status)
			continue
		}
		var data []byte
		data, err = ioutil.ReadAll(resp.Body)
		if err != nil {
			continue
		}
		return data, nil
	}
	if err != nil {
		return nil, fmt.Errorf("cannot get %q: %v", uri, err)
	}
	return
}

type environ struct {
	name string

	ecfgMutex       sync.Mutex
	imageBaseMutex  sync.Mutex
	toolsBaseMutex  sync.Mutex
	ecfgUnlocked    *environConfig
	client          client.AuthenticatingClient
	novaUnlocked    *nova.Client
	storageUnlocked storage.Storage
	// An ordered list of sources in which to find the simplestreams index files used to
	// look up image ids.
	imageSources []simplestreams.DataSource
	// An ordered list of paths in which to find the simplestreams index files used to
	// look up tools ids.
	toolsSources []simplestreams.DataSource
}

var _ environs.Environ = (*environ)(nil)
var _ imagemetadata.SupportsCustomSources = (*environ)(nil)
var _ envtools.SupportsCustomSources = (*environ)(nil)
var _ simplestreams.HasRegion = (*environ)(nil)

type openstackInstance struct {
	*nova.ServerDetail
	e        *environ
	instType *instances.InstanceType
	arch     *string
}

func (inst *openstackInstance) String() string {
	return inst.ServerDetail.Id
}

var _ instance.Instance = (*openstackInstance)(nil)

func (inst *openstackInstance) Id() instance.Id {
	return instance.Id(inst.ServerDetail.Id)
}

func (inst *openstackInstance) Status() string {
	return inst.ServerDetail.Status
}

func (inst *openstackInstance) hardwareCharacteristics() *instance.HardwareCharacteristics {
	hc := &instance.HardwareCharacteristics{Arch: inst.arch}
	if inst.instType != nil {
		hc.Mem = &inst.instType.Mem
		// openstack is special in that a 0-size root disk means that
		// the root disk will result in an instance with a root disk
		// the same size as the image that created it, so we just set
		// the HardwareCharacteristics to nil to signal that we don't
		// know what the correct size is.
		if inst.instType.RootDisk == 0 {
			hc.RootDisk = nil
		} else {
			hc.RootDisk = &inst.instType.RootDisk
		}
		hc.CpuCores = &inst.instType.CpuCores
		hc.CpuPower = inst.instType.CpuPower
	}
	return hc
}

// getAddress returns the existing server information on addresses,
// but fetches the details over the api again if no addresses exist.
func (inst *openstackInstance) getAddresses() (map[string][]nova.IPAddress, error) {
	addrs := inst.ServerDetail.Addresses
	if len(addrs) == 0 {
		server, err := inst.e.nova().GetServer(string(inst.Id()))
		if err != nil {
			return nil, err
		}
		addrs = server.Addresses
	}
	return addrs, nil
}

// Addresses implements instance.Addresses() returning generic address
// details for the instances, and calling the openstack api if needed.
func (inst *openstackInstance) Addresses() ([]instance.Address, error) {
	addresses, err := inst.getAddresses()
	if err != nil {
		return nil, err
	}
	return convertNovaAddresses(addresses), nil
}

// convertNovaAddresses returns nova addresses in generic format
func convertNovaAddresses(addresses map[string][]nova.IPAddress) []instance.Address {
	// TODO(gz) Network ordering may be significant but is not preserved by
	// the map, see lp:1188126 for example. That could potentially be fixed
	// in goose, or left to be derived by other means.
	var machineAddresses []instance.Address
	for network, ips := range addresses {
		networkscope := instance.NetworkUnknown
		// For canonistack and hpcloud, public floating addresses may
		// be put in networks named something other than public. Rely
		// on address sanity logic to catch and mark them corectly.
		if network == "public" {
			networkscope = instance.NetworkPublic
		}
		for _, address := range ips {
			// Assume ipv4 unless specified otherwise
			addrtype := instance.Ipv4Address
			if address.Version == 6 {
				addrtype = instance.Ipv6Address
			}
			// TODO(gz): Use NewAddress... with sanity checking
			machineAddr := instance.Address{
				Value:        address.Address,
				Type:         addrtype,
				NetworkName:  network,
				NetworkScope: networkscope,
			}
			machineAddresses = append(machineAddresses, machineAddr)
		}
	}
	return machineAddresses
}

func (inst *openstackInstance) DNSName() (string, error) {
	addresses, err := inst.Addresses()
	if err != nil {
		return "", err
	}
	addr := instance.SelectPublicAddress(addresses)
	if addr == "" {
		return "", instance.ErrNoDNSName
	}
	return addr, nil
}

func (inst *openstackInstance) WaitDNSName() (string, error) {
	return provider.WaitDNSName(inst)
}

// TODO: following 30 lines nearly verbatim from environs/ec2

func (inst *openstackInstance) OpenPorts(machineId string, ports []instance.Port) error {
	if inst.e.Config().FirewallMode() != config.FwInstance {
		return fmt.Errorf("invalid firewall mode %q for opening ports on instance",
			inst.e.Config().FirewallMode())
	}
	name := inst.e.machineGroupName(machineId)
	if err := inst.e.openPortsInGroup(name, ports); err != nil {
		return err
	}
	logger.Infof("opened ports in security group %s: %v", name, ports)
	return nil
}

func (inst *openstackInstance) ClosePorts(machineId string, ports []instance.Port) error {
	if inst.e.Config().FirewallMode() != config.FwInstance {
		return fmt.Errorf("invalid firewall mode %q for closing ports on instance",
			inst.e.Config().FirewallMode())
	}
	name := inst.e.machineGroupName(machineId)
	if err := inst.e.closePortsInGroup(name, ports); err != nil {
		return err
	}
	logger.Infof("closed ports in security group %s: %v", name, ports)
	return nil
}

func (inst *openstackInstance) Ports(machineId string) ([]instance.Port, error) {
	if inst.e.Config().FirewallMode() != config.FwInstance {
		return nil, fmt.Errorf("invalid firewall mode %q for retrieving ports from instance",
			inst.e.Config().FirewallMode())
	}
	name := inst.e.machineGroupName(machineId)
	return inst.e.portsInGroup(name)
}

func (e *environ) ecfg() *environConfig {
	e.ecfgMutex.Lock()
	ecfg := e.ecfgUnlocked
	e.ecfgMutex.Unlock()
	return ecfg
}

func (e *environ) nova() *nova.Client {
	e.ecfgMutex.Lock()
	nova := e.novaUnlocked
	e.ecfgMutex.Unlock()
	return nova
}

func (e *environ) Name() string {
	return e.name
}

func (e *environ) Storage() storage.Storage {
	e.ecfgMutex.Lock()
	stor := e.storageUnlocked
	e.ecfgMutex.Unlock()
	return stor
}

<<<<<<< HEAD
func (e *environ) PublicStorage() environs.StorageReader {
	e.publicStorageMutex.Lock()
	defer e.publicStorageMutex.Unlock()
	ecfg := e.ecfg()
	// If public storage has already been determined, return that instance.
	publicStorage := e.publicStorageUnlocked
	if publicStorage == nil && ecfg.publicBucket() == "" {
		// If there is no public bucket name, then there can be no public storage.
		e.publicStorageUnlocked = environs.EmptyStorage
		publicStorage = e.publicStorageUnlocked
	}
	if publicStorage != nil {
		return publicStorage
	}
	// If there is a public bucket URL defined, set up a public storage client referencing that URL,
	// otherwise create a new public bucket using the user's credentials on the authenticated client.
	publicBucketURL := e.publicBucketURL()
	if publicBucketURL == "" {
		e.publicStorageUnlocked = &storage{
			containerName: ecfg.publicBucket(),
			// this is possibly just a hack - if the ACL is swift.Private,
			// the machine won't be able to get the tools (401 error)
			containerACL: swift.PublicRead,
			swift:        swift.New(e.client)}
	} else {
		newPublicClient := client.NewPublicClient
		if !ecfg.SSLHostnameVerification() {
			newPublicClient = client.NewNonValidatingPublicClient
		}
		pc := newPublicClient(publicBucketURL, nil)
		e.publicStorageUnlocked = &storage{
			containerName: ecfg.publicBucket(),
			containerACL:  swift.PublicRead,
			swift:         swift.New(pc)}
	}
	publicStorage = e.publicStorageUnlocked
	return publicStorage
=======
func (e *environ) PublicStorage() storage.StorageReader {
	// No public storage required. Tools are fetched from tools-url.
	return environs.EmptyStorage
>>>>>>> b626c7b1
}

func (e *environ) Bootstrap(cons constraints.Value, possibleTools tools.List, machineID string) error {
	// The client's authentication may have been reset when finding tools if the agent-version
	// attribute was updated so we need to re-authenticate. This will be a no-op if already authenticated.
	// An authenticated client is needed for the URL() call below.
	err := e.client.Authenticate()
	if err != nil {
		return err
	}
	return provider.StartBootstrapInstance(e, cons, possibleTools, machineID)
}

func (e *environ) StateInfo() (*state.Info, *api.Info, error) {
	return provider.StateInfo(e)
}

func (e *environ) Config() *config.Config {
	return e.ecfg().Config
}

func (e *environ) authClient(ecfg *environConfig, authModeCfg AuthMode) client.AuthenticatingClient {
	cred := &identity.Credentials{
		User:       ecfg.username(),
		Secrets:    ecfg.password(),
		Region:     ecfg.region(),
		TenantName: ecfg.tenantName(),
		URL:        ecfg.authURL(),
	}
	// authModeCfg has already been validated so we know it's one of the values below.
	var authMode identity.AuthMode
	switch authModeCfg {
	case AuthLegacy:
		authMode = identity.AuthLegacy
	case AuthUserPass:
		authMode = identity.AuthUserPass
	case AuthKeyPair:
		authMode = identity.AuthKeyPair
		cred.User = ecfg.accessKey()
		cred.Secrets = ecfg.secretKey()
	}
	newClient := client.NewClient
	if !ecfg.SSLHostnameVerification() && cred.URL[:8] == "https://" {
		newClient = client.NewNonValidatingClient
	}
	return newClient(cred, authMode, nil)
}

func (e *environ) SetConfig(cfg *config.Config) error {
	ecfg, err := providerInstance.newConfig(cfg)
	if err != nil {
		return err
	}
	// At this point, the authentication method config value has been validated so we extract it's value here
	// to avoid having to validate again each time when creating the OpenStack client.
	var authModeCfg AuthMode
	e.ecfgMutex.Lock()
	defer e.ecfgMutex.Unlock()
	authModeCfg = AuthMode(ecfg.authMode())
	e.ecfgUnlocked = ecfg

	e.client = e.authClient(ecfg, authModeCfg)
	e.novaUnlocked = nova.New(e.client)

	// create new control storage instance, existing instances continue
	// to reference their existing configuration.
	// public storage instance creation is deferred until needed since authenticated
	// access to the identity service is required so that any juju-tools endpoint can be used.
	e.storageUnlocked = &openstackstorage{
		containerName: ecfg.controlBucket(),
		// this is possibly just a hack - if the ACL is swift.Private,
		// the machine won't be able to get the tools (401 error)
		containerACL: swift.PublicRead,
		swift:        swift.New(e.client)}
	return nil
}

// GetImageSources returns a list of sources which are used to search for simplestreams image metadata.
func (e *environ) GetImageSources() ([]simplestreams.DataSource, error) {
	e.imageBaseMutex.Lock()
	defer e.imageBaseMutex.Unlock()

	if e.imageSources != nil {
		return e.imageSources, nil
	}
	if !e.client.IsAuthenticated() {
		err := e.client.Authenticate()
		if err != nil {
			return nil, err
		}
	}
	// Add the simplestreams source off the control bucket.
	e.imageSources = append(e.imageSources, storage.NewStorageSimpleStreamsDataSource(e.Storage(), ""))
	// Add the simplestreams base URL from keystone if it is defined.
	productStreamsURL, err := e.client.MakeServiceURL("product-streams", nil)
	if err == nil {
		verify := simplestreams.VerifySSLHostnames
		if !e.Config().SSLHostnameVerification() {
			verify = simplestreams.NoVerifySSLHostnames
		}
		source := simplestreams.NewURLDataSource(productStreamsURL, verify)
		e.imageSources = append(e.imageSources, source)
	}
	return e.imageSources, nil
}

// GetToolsSources returns a list of sources which are used to search for simplestreams tools metadata.
func (e *environ) GetToolsSources() ([]simplestreams.DataSource, error) {
	e.toolsBaseMutex.Lock()
	defer e.toolsBaseMutex.Unlock()

	if e.toolsSources != nil {
		return e.toolsSources, nil
	}
	if !e.client.IsAuthenticated() {
		err := e.client.Authenticate()
		if err != nil {
			return nil, err
		}
	}
	// Add the simplestreams source off the control bucket.
	e.toolsSources = append(e.toolsSources, storage.NewStorageSimpleStreamsDataSource(e.Storage(), storage.BaseToolsPath))
	// Add the simplestreams base URL from keystone if it is defined.
	toolsURL, err := e.client.MakeServiceURL("juju-tools", nil)
	if err == nil {
		verify := simplestreams.VerifySSLHostnames
		if !e.Config().SSLHostnameVerification() {
			verify = simplestreams.NoVerifySSLHostnames
		}
		source := simplestreams.NewURLDataSource(toolsURL, verify)
		e.toolsSources = append(e.toolsSources, source)
	}
	return e.toolsSources, nil
}

// allocatePublicIP tries to find an available floating IP address, or
// allocates a new one, returning it, or an error
func (e *environ) allocatePublicIP() (*nova.FloatingIP, error) {
	fips, err := e.nova().ListFloatingIPs()
	if err != nil {
		return nil, err
	}
	var newfip *nova.FloatingIP
	for _, fip := range fips {
		newfip = &fip
		if fip.InstanceId != nil && *fip.InstanceId != "" {
			// unavailable, skip
			newfip = nil
			continue
		} else {
			// unassigned, we can use it
			return newfip, nil
		}
	}
	if newfip == nil {
		// allocate a new IP and use it
		newfip, err = e.nova().AllocateFloatingIP()
		if err != nil {
			return nil, err
		}
	}
	return newfip, nil
}

// assignPublicIP tries to assign the given floating IP address to the
// specified server, or returns an error.
func (e *environ) assignPublicIP(fip *nova.FloatingIP, serverId string) (err error) {
	if fip == nil {
		return fmt.Errorf("cannot assign a nil public IP to %q", serverId)
	}
	if fip.InstanceId != nil && *fip.InstanceId == serverId {
		// IP already assigned, nothing to do
		return nil
	}
	// At startup nw_info is not yet cached so this may fail
	// temporarily while the server is being built
	for a := provider.LongAttempt.Start(); a.Next(); {
		err = e.nova().AddServerFloatingIP(serverId, fip.IP)
		if err == nil {
			return nil
		}
	}
	return err
}

// StartInstance is specified in the InstanceBroker interface.
func (e *environ) StartInstance(cons constraints.Value, possibleTools tools.List,
	machineConfig *cloudinit.MachineConfig) (instance.Instance, *instance.HardwareCharacteristics, error) {

	series := possibleTools.OneSeries()
	arches := possibleTools.Arches()
	spec, err := findInstanceSpec(e, &instances.InstanceConstraint{
		Region:      e.ecfg().region(),
		Series:      series,
		Arches:      arches,
		Constraints: cons,
	})
	if err != nil {
		return nil, nil, err
	}
	tools, err := possibleTools.Match(tools.Filter{Arch: spec.Image.Arch})
	if err != nil {
		return nil, nil, fmt.Errorf("chosen architecture %v not present in %v", spec.Image.Arch, arches)
	}

	machineConfig.Tools = tools[0]

	if err := environs.FinishMachineConfig(machineConfig, e.Config(), cons); err != nil {
		return nil, nil, err
	}
	userData, err := environs.ComposeUserData(machineConfig)
	if err != nil {
		return nil, nil, fmt.Errorf("cannot make user data: %v", err)
	}
	logger.Debugf("openstack user data; %d bytes", len(userData))
	withPublicIP := e.ecfg().useFloatingIP()
	var publicIP *nova.FloatingIP
	if withPublicIP {
		if fip, err := e.allocatePublicIP(); err != nil {
			return nil, nil, fmt.Errorf("cannot allocate a public IP as needed: %v", err)
		} else {
			publicIP = fip
			logger.Infof("allocated public IP %s", publicIP.IP)
		}
	}
	cfg := e.Config()
	groups, err := e.setUpGroups(machineConfig.MachineId, cfg.StatePort(), cfg.APIPort())
	if err != nil {
		return nil, nil, fmt.Errorf("cannot set up groups: %v", err)
	}
	var groupNames = make([]nova.SecurityGroupName, len(groups))
	for i, g := range groups {
		groupNames[i] = nova.SecurityGroupName{g.Name}
	}

	var server *nova.Entity
	for a := shortAttempt.Start(); a.Next(); {
		server, err = e.nova().RunServer(nova.RunServerOpts{
			Name:               e.machineFullName(machineConfig.MachineId),
			FlavorId:           spec.InstanceType.Id,
			ImageId:            spec.Image.Id,
			UserData:           userData,
			SecurityGroupNames: groupNames,
		})
		if err == nil || !gooseerrors.IsNotFound(err) {
			break
		}
	}
	if err != nil {
		return nil, nil, fmt.Errorf("cannot run instance: %v", err)
	}
	detail, err := e.nova().GetServer(server.Id)
	if err != nil {
		return nil, nil, fmt.Errorf("cannot get started instance: %v", err)
	}
	inst := &openstackInstance{
		e:            e,
		ServerDetail: detail,
		arch:         &spec.Image.Arch,
		instType:     &spec.InstanceType,
	}
	logger.Infof("started instance %q", inst.Id())
	if withPublicIP {
		if err := e.assignPublicIP(publicIP, string(inst.Id())); err != nil {
			if err := e.terminateInstances([]instance.Id{inst.Id()}); err != nil {
				// ignore the failure at this stage, just log it
				logger.Debugf("failed to terminate instance %q: %v", inst.Id(), err)
			}
			return nil, nil, fmt.Errorf("cannot assign public address %s to instance %q: %v", publicIP.IP, inst.Id(), err)
		}
		logger.Infof("assigned public IP %s to %q", publicIP.IP, inst.Id())
	}
	return inst, inst.hardwareCharacteristics(), nil
}

func (e *environ) StopInstances(insts []instance.Instance) error {
	ids := make([]instance.Id, len(insts))
	for i, inst := range insts {
		instanceValue, ok := inst.(*openstackInstance)
		if !ok {
			return errors.New("Incompatible instance.Instance supplied")
		}
		ids[i] = instanceValue.Id()
	}
	logger.Debugf("terminating instances %v", ids)
	return e.terminateInstances(ids)
}

// collectInstances tries to get information on each instance id in ids.
// It fills the slots in the given map for known servers with status
// either ACTIVE or BUILD. Returns a list of missing ids.
func (e *environ) collectInstances(ids []instance.Id, out map[instance.Id]instance.Instance) []instance.Id {
	var err error
	serversById := make(map[string]nova.ServerDetail)
	if len(ids) == 1 {
		// most common case - single instance
		var server *nova.ServerDetail
		server, err = e.nova().GetServer(string(ids[0]))
		if server != nil {
			serversById[server.Id] = *server
		}
	} else {
		var servers []nova.ServerDetail
		servers, err = e.nova().ListServersDetail(e.machinesFilter())
		for _, server := range servers {
			serversById[server.Id] = server
		}
	}
	if err != nil {
		return ids
	}
	var missing []instance.Id
	for _, id := range ids {
		if server, found := serversById[string(id)]; found {
			// HPCloud uses "BUILD(spawning)" as an intermediate BUILD states once networking is available.
			switch server.Status {
			case nova.StatusActive, nova.StatusBuild, nova.StatusBuildSpawning:
				// TODO(wallyworld): lookup the flavor details to fill in the instance type data
				out[id] = &openstackInstance{e: e, ServerDetail: &server}
				continue
			}
		}
		missing = append(missing, id)
	}
	return missing
}

func (e *environ) Instances(ids []instance.Id) ([]instance.Instance, error) {
	if len(ids) == 0 {
		return nil, nil
	}
	missing := ids
	found := make(map[instance.Id]instance.Instance)
	// Make a series of requests to cope with eventual consistency.
	// Each request will attempt to add more instances to the requested
	// set.
	for a := shortAttempt.Start(); a.Next(); {
		if missing = e.collectInstances(missing, found); len(missing) == 0 {
			break
		}
	}
	if len(found) == 0 {
		return nil, environs.ErrNoInstances
	}
	insts := make([]instance.Instance, len(ids))
	var err error
	for i, id := range ids {
		if inst := found[id]; inst != nil {
			insts[i] = inst
		} else {
			err = environs.ErrPartialInstances
		}
	}
	return insts, err
}

func (e *environ) AllInstances() (insts []instance.Instance, err error) {
	servers, err := e.nova().ListServersDetail(e.machinesFilter())
	if err != nil {
		return nil, err
	}
	for _, server := range servers {
		if server.Status == nova.StatusActive || server.Status == nova.StatusBuild {
			var s = server
			// TODO(wallyworld): lookup the flavor details to fill in the instance type data
			insts = append(insts, &openstackInstance{
				e:            e,
				ServerDetail: &s,
			})
		}
	}
	return insts, err
}

func (e *environ) Destroy(ensureInsts []instance.Instance) error {
	logger.Infof("destroying environment %q", e.name)
	insts, err := e.AllInstances()
	if err != nil {
		return fmt.Errorf("cannot get instances: %v", err)
	}
	found := make(map[instance.Id]bool)
	var ids []instance.Id
	for _, inst := range insts {
		ids = append(ids, inst.Id())
		found[inst.Id()] = true
	}

	// Add any instances we've been told about but haven't yet shown
	// up in the instance list.
	for _, inst := range ensureInsts {
		id := instance.Id(inst.(*openstackInstance).Id())
		if !found[id] {
			ids = append(ids, id)
			found[id] = true
		}
	}
	err = e.terminateInstances(ids)
	if err != nil {
		return err
	}

	return e.Storage().RemoveAll()
}

func (e *environ) globalGroupName() string {
	return fmt.Sprintf("%s-global", e.jujuGroupName())
}

func (e *environ) machineGroupName(machineId string) string {
	return fmt.Sprintf("%s-%s", e.jujuGroupName(), machineId)
}

func (e *environ) jujuGroupName() string {
	return fmt.Sprintf("juju-%s", e.name)
}

func (e *environ) machineFullName(machineId string) string {
	return fmt.Sprintf("juju-%s-%s", e.Name(), names.MachineTag(machineId))
}

// machinesFilter returns a nova.Filter matching all machines in the environment.
func (e *environ) machinesFilter() *nova.Filter {
	filter := nova.NewFilter()
	filter.Set(nova.FilterServer, fmt.Sprintf("juju-%s-.*", e.Name()))
	return filter
}

func (e *environ) openPortsInGroup(name string, ports []instance.Port) error {
	novaclient := e.nova()
	group, err := novaclient.SecurityGroupByName(name)
	if err != nil {
		return err
	}
	for _, port := range ports {
		_, err := novaclient.CreateSecurityGroupRule(nova.RuleInfo{
			ParentGroupId: group.Id,
			FromPort:      port.Number,
			ToPort:        port.Number,
			IPProtocol:    port.Protocol,
			Cidr:          "0.0.0.0/0",
		})
		if err != nil {
			// TODO: if err is not rule already exists, raise?
			logger.Debugf("error creating security group rule: %v", err.Error())
		}
	}
	return nil
}

func (e *environ) closePortsInGroup(name string, ports []instance.Port) error {
	if len(ports) == 0 {
		return nil
	}
	novaclient := e.nova()
	group, err := novaclient.SecurityGroupByName(name)
	if err != nil {
		return err
	}
	// TODO: Hey look ma, it's quadratic
	for _, port := range ports {
		for _, p := range (*group).Rules {
			if p.IPProtocol == nil || *p.IPProtocol != port.Protocol ||
				p.FromPort == nil || *p.FromPort != port.Number ||
				p.ToPort == nil || *p.ToPort != port.Number {
				continue
			}
			err := novaclient.DeleteSecurityGroupRule(p.Id)
			if err != nil {
				return err
			}
			break
		}
	}
	return nil
}

func (e *environ) portsInGroup(name string) (ports []instance.Port, err error) {
	group, err := e.nova().SecurityGroupByName(name)
	if err != nil {
		return nil, err
	}
	for _, p := range (*group).Rules {
		for i := *p.FromPort; i <= *p.ToPort; i++ {
			ports = append(ports, instance.Port{
				Protocol: *p.IPProtocol,
				Number:   i,
			})
		}
	}
	state.SortPorts(ports)
	return ports, nil
}

// TODO: following 30 lines nearly verbatim from environs/ec2

func (e *environ) OpenPorts(ports []instance.Port) error {
	if e.Config().FirewallMode() != config.FwGlobal {
		return fmt.Errorf("invalid firewall mode %q for opening ports on environment",
			e.Config().FirewallMode())
	}
	if err := e.openPortsInGroup(e.globalGroupName(), ports); err != nil {
		return err
	}
	logger.Infof("opened ports in global group: %v", ports)
	return nil
}

func (e *environ) ClosePorts(ports []instance.Port) error {
	if e.Config().FirewallMode() != config.FwGlobal {
		return fmt.Errorf("invalid firewall mode %q for closing ports on environment",
			e.Config().FirewallMode())
	}
	if err := e.closePortsInGroup(e.globalGroupName(), ports); err != nil {
		return err
	}
	logger.Infof("closed ports in global group: %v", ports)
	return nil
}

func (e *environ) Ports() ([]instance.Port, error) {
	if e.Config().FirewallMode() != config.FwGlobal {
		return nil, fmt.Errorf("invalid firewall mode %q for retrieving ports from environment",
			e.Config().FirewallMode())
	}
	return e.portsInGroup(e.globalGroupName())
}

func (e *environ) Provider() environs.EnvironProvider {
	return &providerInstance
}

func (e *environ) setUpGlobalGroup(groupName string, statePort, apiPort int) (nova.SecurityGroup, error) {
	return e.ensureGroup(groupName,
		[]nova.RuleInfo{
			{
				IPProtocol: "tcp",
				FromPort:   22,
				ToPort:     22,
				Cidr:       "0.0.0.0/0",
			},
			{
				IPProtocol: "tcp",
				FromPort:   statePort,
				ToPort:     statePort,
				Cidr:       "0.0.0.0/0",
			},
			{
				IPProtocol: "tcp",
				FromPort:   apiPort,
				ToPort:     apiPort,
				Cidr:       "0.0.0.0/0",
			},
			{
				IPProtocol: "tcp",
				FromPort:   1,
				ToPort:     65535,
			},
			{
				IPProtocol: "udp",
				FromPort:   1,
				ToPort:     65535,
			},
			{
				IPProtocol: "icmp",
				FromPort:   -1,
				ToPort:     -1,
			},
		})
}

// setUpGroups creates the security groups for the new machine, and
// returns them.
//
// Instances are tagged with a group so they can be distinguished from
// other instances that might be running on the same OpenStack account.
// In addition, a specific machine security group is created for each
// machine, so that its firewall rules can be configured per machine.
//
// Note: ideally we'd have a better way to determine group membership so that 2
// people that happen to share an openstack account and name their environment
// "openstack" don't end up destroying each other's machines.
func (e *environ) setUpGroups(machineId string, statePort, apiPort int) ([]nova.SecurityGroup, error) {
	jujuGroup, err := e.setUpGlobalGroup(e.jujuGroupName(), statePort, apiPort)
	if err != nil {
		return nil, err
	}
	var machineGroup nova.SecurityGroup
	switch e.Config().FirewallMode() {
	case config.FwInstance:
		machineGroup, err = e.ensureGroup(e.machineGroupName(machineId), nil)
	case config.FwGlobal:
		machineGroup, err = e.ensureGroup(e.globalGroupName(), nil)
	}
	if err != nil {
		return nil, err
	}
	return []nova.SecurityGroup{jujuGroup, machineGroup}, nil
}

// zeroGroup holds the zero security group.
var zeroGroup nova.SecurityGroup

// ensureGroup returns the security group with name and perms.
// If a group with name does not exist, one will be created.
// If it exists, its permissions are set to perms.
func (e *environ) ensureGroup(name string, rules []nova.RuleInfo) (nova.SecurityGroup, error) {
	novaClient := e.nova()
	// First attempt to look up an existing group by name.
	group, err := novaClient.SecurityGroupByName(name)
	if err == nil {
		// Group exists, so assume it is correctly set up and return it.
		// TODO(jam): 2013-09-18 http://pad.lv/121795
		// We really should verify the group is set up correctly,
		// because deleting and re-creating environments can get us bad
		// groups (especially if they were set up under Python)
		return *group, nil
	}
	// Doesn't exist, so try and create it.
	group, err = novaClient.CreateSecurityGroup(name, "juju group")
	if err != nil {
		if !gooseerrors.IsDuplicateValue(err) {
			return zeroGroup, err
		} else {
			// We just tried to create a duplicate group, so load the existing group.
			group, err = novaClient.SecurityGroupByName(name)
			if err != nil {
				return zeroGroup, err
			}
			return *group, nil
		}
	}
	// The new group is created so now add the rules.
	group.Rules = make([]nova.SecurityGroupRule, len(rules))
	for i, rule := range rules {
		rule.ParentGroupId = group.Id
		if rule.Cidr == "" {
			// http://pad.lv/1226996 Rules that don't have a CIDR
			// are meant to apply only to this group. If you don't
			// supply CIDR or GroupId then openstack assumes you
			// mean CIDR=0.0.0.0/0
			rule.GroupId = &group.Id
		}
		groupRule, err := novaClient.CreateSecurityGroupRule(rule)
		if err != nil && !gooseerrors.IsDuplicateValue(err) {
			return zeroGroup, err
		}
		group.Rules[i] = *groupRule
	}
	return *group, nil
}

func (e *environ) terminateInstances(ids []instance.Id) error {
	if len(ids) == 0 {
		return nil
	}
	var firstErr error
	novaClient := e.nova()
	for _, id := range ids {
		err := novaClient.DeleteServer(string(id))
		if gooseerrors.IsNotFound(err) {
			err = nil
		}
		if err != nil && firstErr == nil {
			logger.Debugf("error terminating instance %q: %v", id, err)
			firstErr = err
		}
	}
	return firstErr
}

// MetadataLookupParams returns parameters which are used to query simplestreams metadata.
func (e *environ) MetadataLookupParams(region string) (*simplestreams.MetadataLookupParams, error) {
	if region == "" {
		region = e.ecfg().region()
	}
	return &simplestreams.MetadataLookupParams{
		Series:        e.ecfg().DefaultSeries(),
		Region:        region,
		Endpoint:      e.ecfg().authURL(),
		Architectures: []string{"amd64", "arm"},
	}, nil
}

// Region is specified in the HasRegion interface.
func (e *environ) Region() (simplestreams.CloudSpec, error) {
	return simplestreams.CloudSpec{
		Region:   e.ecfg().region(),
		Endpoint: e.ecfg().authURL(),
	}, nil
}<|MERGE_RESOLUTION|>--- conflicted
+++ resolved
@@ -406,49 +406,9 @@
 	return stor
 }
 
-<<<<<<< HEAD
-func (e *environ) PublicStorage() environs.StorageReader {
-	e.publicStorageMutex.Lock()
-	defer e.publicStorageMutex.Unlock()
-	ecfg := e.ecfg()
-	// If public storage has already been determined, return that instance.
-	publicStorage := e.publicStorageUnlocked
-	if publicStorage == nil && ecfg.publicBucket() == "" {
-		// If there is no public bucket name, then there can be no public storage.
-		e.publicStorageUnlocked = environs.EmptyStorage
-		publicStorage = e.publicStorageUnlocked
-	}
-	if publicStorage != nil {
-		return publicStorage
-	}
-	// If there is a public bucket URL defined, set up a public storage client referencing that URL,
-	// otherwise create a new public bucket using the user's credentials on the authenticated client.
-	publicBucketURL := e.publicBucketURL()
-	if publicBucketURL == "" {
-		e.publicStorageUnlocked = &storage{
-			containerName: ecfg.publicBucket(),
-			// this is possibly just a hack - if the ACL is swift.Private,
-			// the machine won't be able to get the tools (401 error)
-			containerACL: swift.PublicRead,
-			swift:        swift.New(e.client)}
-	} else {
-		newPublicClient := client.NewPublicClient
-		if !ecfg.SSLHostnameVerification() {
-			newPublicClient = client.NewNonValidatingPublicClient
-		}
-		pc := newPublicClient(publicBucketURL, nil)
-		e.publicStorageUnlocked = &storage{
-			containerName: ecfg.publicBucket(),
-			containerACL:  swift.PublicRead,
-			swift:         swift.New(pc)}
-	}
-	publicStorage = e.publicStorageUnlocked
-	return publicStorage
-=======
 func (e *environ) PublicStorage() storage.StorageReader {
 	// No public storage required. Tools are fetched from tools-url.
 	return environs.EmptyStorage
->>>>>>> b626c7b1
 }
 
 func (e *environ) Bootstrap(cons constraints.Value, possibleTools tools.List, machineID string) error {
