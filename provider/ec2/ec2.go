// Copyright 2011, 2012, 2013 Canonical Ltd.
// Licensed under the AGPLv3, see LICENCE file for details.

package ec2

import (
	"fmt"
	"io/ioutil"
	"net/http"
	"strings"
	"sync"
	"time"

	"launchpad.net/goamz/aws"
	"launchpad.net/goamz/ec2"
	"launchpad.net/goamz/s3"

	"launchpad.net/juju-core/constraints"
	"launchpad.net/juju-core/environs"
	"launchpad.net/juju-core/environs/cloudinit"
	"launchpad.net/juju-core/environs/config"
	"launchpad.net/juju-core/environs/imagemetadata"
	"launchpad.net/juju-core/environs/instances"
	"launchpad.net/juju-core/environs/simplestreams"
	"launchpad.net/juju-core/environs/tools"
	"launchpad.net/juju-core/instance"
	"launchpad.net/juju-core/state"
	"launchpad.net/juju-core/state/api"
	coretools "launchpad.net/juju-core/tools"
	"launchpad.net/juju-core/utils"
<<<<<<< HEAD
=======
	"launchpad.net/loggo"
	"net/http"
	"strings"
	"sync"
	"time"
>>>>>>> 5b34e1e8
)

var logger = loggo.GetLogger("juju.provider.ec2")

// Use shortAttempt to poll for short-term events.
var shortAttempt = utils.AttemptStrategy{
	Total: 5 * time.Second,
	Delay: 200 * time.Millisecond,
}

func init() {
	environs.RegisterProvider("ec2", environProvider{})
}

type environProvider struct{}

var providerInstance environProvider

type environ struct {
	name string

	// ecfgMutex protects the *Unlocked fields below.
	ecfgMutex             sync.Mutex
	ecfgUnlocked          *environConfig
	ec2Unlocked           *ec2.EC2
	s3Unlocked            *s3.S3
	storageUnlocked       environs.Storage
	publicStorageUnlocked environs.StorageReader // optional.
}

var _ environs.Environ = (*environ)(nil)

type ec2Instance struct {
	e *environ
	*ec2.Instance
	arch     *string
	instType *instances.InstanceType
}

func (inst *ec2Instance) String() string {
	return inst.InstanceId
}

var _ instance.Instance = (*ec2Instance)(nil)

func (inst *ec2Instance) Id() instance.Id {
	return instance.Id(inst.InstanceId)
}

func (inst *ec2Instance) Status() string {
	return inst.State.Name
}

func (inst *ec2Instance) hardwareCharacteristics() *instance.HardwareCharacteristics {
	hc := &instance.HardwareCharacteristics{Arch: inst.arch}
	if inst.instType != nil {
		hc.Mem = &inst.instType.Mem
		hc.RootDisk = &inst.instType.RootDisk
		hc.CpuCores = &inst.instType.CpuCores
		hc.CpuPower = inst.instType.CpuPower
	}
	return hc
}

// refreshInstance requeries the Instance details over the ec2 api
func (inst *ec2Instance) refreshInstance() error {
	insts, err := inst.e.Instances([]instance.Id{inst.Id()})
	if err != nil {
		return err
	}
	inst.Instance = insts[0].(*ec2Instance).Instance
	return nil
}

// Addresses implements instance.Addresses() returning generic address
// details for the instance, and requerying the ec2 api if required.
func (inst *ec2Instance) Addresses() ([]instance.Address, error) {
	var addresses []instance.Address
	// TODO(gz): Stop relying on this requerying logic, maybe remove error
	if inst.Instance.DNSName == "" {
		// Fetch the instance information again, in case
		// the DNS information has become available.
		err := inst.refreshInstance()
		if err != nil {
			return nil, err
		}
	}
	possibleAddresses := []instance.Address{
		{
			Value:        inst.Instance.DNSName,
			Type:         instance.HostName,
			NetworkScope: instance.NetworkPublic,
		},
		{
			Value:        inst.Instance.PrivateDNSName,
			Type:         instance.HostName,
			NetworkScope: instance.NetworkCloudLocal,
		},
		{
			Value:        inst.Instance.IPAddress,
			Type:         instance.Ipv4Address,
			NetworkScope: instance.NetworkPublic,
		},
		{
			Value:        inst.Instance.PrivateIPAddress,
			Type:         instance.Ipv4Address,
			NetworkScope: instance.NetworkCloudLocal,
		},
	}
	for _, address := range possibleAddresses {
		if address.Value != "" {
			addresses = append(addresses, address)
		}
	}
	return addresses, nil
}

func (inst *ec2Instance) DNSName() (string, error) {
	addresses, err := inst.Addresses()
	if err != nil {
		return "", err
	}
	addr := instance.SelectPublicAddress(addresses)
	if addr == "" {
		return "", instance.ErrNoDNSName
	}
	return addr, nil

}

func (inst *ec2Instance) WaitDNSName() (string, error) {
	return environs.WaitDNSName(inst)
}

func (p environProvider) BoilerplateConfig() string {
	return `
## https://juju.ubuntu.com/get-started/amazon/
amazon:
  type: ec2
  admin-secret: {{rand}}
  # globally unique S3 bucket name
  control-bucket: juju-{{rand}}
  # override if your workstation is running a different series to which you are deploying
  # default-series: precise
  # region defaults to us-east-1, override if required
  # region: us-east-1
  # Usually set via the env variable AWS_ACCESS_KEY_ID, but can be specified here
  # access-key: <secret>
  # Usually set via the env variable AWS_SECRET_ACCESS_KEY, but can be specified here
  # secret-key: <secret>

`[1:]
}

func (p environProvider) Open(cfg *config.Config) (environs.Environ, error) {
	logger.Infof("opening environment %q", cfg.Name())
	e := new(environ)
	err := e.SetConfig(cfg)
	if err != nil {
		return nil, err
	}
	e.name = cfg.Name()
	return e, nil
}

// MetadataLookupParams returns parameters which are used to query image metadata to
// find matching image information.
func (p environProvider) MetadataLookupParams(region string) (*simplestreams.MetadataLookupParams, error) {
	if region == "" {
		fmt.Errorf("region must be specified")
	}
	ec2Region, ok := allRegions[region]
	if !ok {
		return nil, fmt.Errorf("unknown region %q", region)
	}
	return &simplestreams.MetadataLookupParams{
		Region:        region,
		Endpoint:      ec2Region.EC2Endpoint,
		Architectures: []string{"amd64", "i386", "arm"},
	}, nil
}

func (environProvider) SecretAttrs(cfg *config.Config) (map[string]interface{}, error) {
	m := make(map[string]interface{})
	ecfg, err := providerInstance.newConfig(cfg)
	if err != nil {
		return nil, err
	}
	m["access-key"] = ecfg.accessKey()
	m["secret-key"] = ecfg.secretKey()
	return m, nil
}

func (environProvider) PublicAddress() (string, error) {
	return fetchMetadata("public-hostname")
}

func (environProvider) PrivateAddress() (string, error) {
	return fetchMetadata("local-hostname")
}

func (e *environ) Config() *config.Config {
	return e.ecfg().Config
}

func (e *environ) SetConfig(cfg *config.Config) error {
	ecfg, err := providerInstance.newConfig(cfg)
	if err != nil {
		return err
	}
	e.ecfgMutex.Lock()
	defer e.ecfgMutex.Unlock()
	e.ecfgUnlocked = ecfg

	auth := aws.Auth{ecfg.accessKey(), ecfg.secretKey()}
	region := aws.Regions[ecfg.region()]
	publicBucketRegion := aws.Regions[ecfg.publicBucketRegion()]
	e.ec2Unlocked = ec2.New(auth, region)
	e.s3Unlocked = s3.New(auth, region)

	// create new storage instances, existing instances continue
	// to reference their existing configuration.
	e.storageUnlocked = &storage{
		bucket: e.s3Unlocked.Bucket(ecfg.controlBucket()),
	}
	if ecfg.publicBucket() != "" {
		e.publicStorageUnlocked = &storage{
			bucket: s3.New(auth, publicBucketRegion).Bucket(ecfg.publicBucket()),
		}
	} else {
		e.publicStorageUnlocked = nil
	}
	return nil
}

func (e *environ) ecfg() *environConfig {
	e.ecfgMutex.Lock()
	ecfg := e.ecfgUnlocked
	e.ecfgMutex.Unlock()
	return ecfg
}

func (e *environ) ec2() *ec2.EC2 {
	e.ecfgMutex.Lock()
	ec2 := e.ec2Unlocked
	e.ecfgMutex.Unlock()
	return ec2
}

func (e *environ) s3() *s3.S3 {
	e.ecfgMutex.Lock()
	s3 := e.s3Unlocked
	e.ecfgMutex.Unlock()
	return s3
}

func (e *environ) Name() string {
	return e.name
}

func (e *environ) Storage() environs.Storage {
	e.ecfgMutex.Lock()
	storage := e.storageUnlocked
	e.ecfgMutex.Unlock()
	return storage
}

func (e *environ) PublicStorage() environs.StorageReader {
	e.ecfgMutex.Lock()
	defer e.ecfgMutex.Unlock()
	if e.publicStorageUnlocked == nil {
		return environs.EmptyStorage
	}
	return e.publicStorageUnlocked
}

// TODO(bug 1199847): Much of this work can be shared between providers.
func (e *environ) Bootstrap(cons constraints.Value) error {
	// The bootstrap instance gets machine id "0".  This is not related to
	// instance ids.  Juju assigns the machine ID.
	const machineID = "0"
	logger.Infof("bootstrapping environment %q", e.name)
	possibleTools, err := tools.FindBootstrapTools(e, cons)
	if err != nil {
		return err
	}
	err = tools.CheckToolsSeries(possibleTools, e.Config().DefaultSeries())
	if err != nil {
		return err
	}
	stateFileURL, err := environs.CreateStateFile(e.Storage())
	if err != nil {
		return err
	}

	machineConfig := environs.NewBootstrapMachineConfig(machineID, stateFileURL)

	// TODO(wallyworld) - save bootstrap machine metadata
	inst, characteristics, err := e.internalStartInstance(cons, possibleTools, machineConfig)
	if err != nil {
		return fmt.Errorf("cannot start bootstrap instance: %v", err)
	}
	err = environs.SaveState(e.Storage(), &environs.BootstrapState{
		StateInstances:  []instance.Id{inst.Id()},
		Characteristics: []instance.HardwareCharacteristics{*characteristics},
	})
	if err != nil {
		// ignore error on StopInstance because the previous error is
		// more important.
		e.StopInstances([]instance.Instance{inst})
		return fmt.Errorf("cannot save state: %v", err)
	}
	// TODO make safe in the case of racing Bootstraps
	// If two Bootstraps are called concurrently, there's
	// no way to use S3 to make sure that only one succeeds.
	// Perhaps consider using SimpleDB for state storage
	// which would enable that possibility.
	return nil
}

func (e *environ) StateInfo() (*state.Info, *api.Info, error) {
	return environs.StateInfo(e)
}

// MetadataLookupParams returns parameters which are used to query image metadata to
// find matching image information.
func (e *environ) MetadataLookupParams(region string) (*simplestreams.MetadataLookupParams, error) {
	baseURLs, err := imagemetadata.GetMetadataURLs(e)
	if err != nil {
		return nil, err
	}
	if region == "" {
		region = e.ecfg().region()
	}
	ec2Region, ok := allRegions[region]
	if !ok {
		return nil, fmt.Errorf("unknown region %q", region)
	}
	return &simplestreams.MetadataLookupParams{
		Series:        e.ecfg().DefaultSeries(),
		Region:        region,
		Endpoint:      ec2Region.EC2Endpoint,
		BaseURLs:      baseURLs,
		Architectures: []string{"amd64", "i386", "arm"},
	}, nil
}

// TODO(bug 1199847): This work can be shared between providers.
func (e *environ) StartInstance(machineId, machineNonce string, series string, cons constraints.Value,
	stateInfo *state.Info, apiInfo *api.Info) (instance.Instance, *instance.HardwareCharacteristics, error) {
	possibleTools, err := tools.FindInstanceTools(e, series, cons)
	if err != nil {
		return nil, nil, err
	}
	err = tools.CheckToolsSeries(possibleTools, series)
	if err != nil {
		return nil, nil, err
	}
	machineConfig := environs.NewMachineConfig(machineId, machineNonce, stateInfo, apiInfo)

	return e.internalStartInstance(cons, possibleTools, machineConfig)
}

const ebsStorage = "ebs"

// internalStartInstance is the internal version of StartInstance, used by
// Bootstrap as well as via StartInstance itself.
// TODO(bug 1199847): Some of this work can be shared between providers.
func (e *environ) internalStartInstance(cons constraints.Value, possibleTools coretools.List, machineConfig *cloudinit.MachineConfig) (instance.Instance, *instance.HardwareCharacteristics, error) {
	series := possibleTools.Series()
	if len(series) != 1 {
		panic(fmt.Errorf("should have gotten tools for one series, got %v", series))
	}
	arches := possibleTools.Arches()
	storage := ebsStorage
	baseURLs, err := imagemetadata.GetMetadataURLs(e)
	if err != nil {
		return nil, nil, err
	}
	spec, err := findInstanceSpec(baseURLs, &instances.InstanceConstraint{
		Region:      e.ecfg().region(),
		Series:      series[0],
		Arches:      arches,
		Constraints: cons,
		Storage:     &storage,
	})
	if err != nil {
		return nil, nil, err
	}
	tools, err := possibleTools.Match(coretools.Filter{Arch: spec.Image.Arch})
	if err != nil {
		return nil, nil, fmt.Errorf("chosen architecture %v not present in %v", spec.Image.Arch, arches)
	}

	machineConfig.Tools = tools[0]
	if err := environs.FinishMachineConfig(machineConfig, e.Config(), cons); err != nil {
		return nil, nil, err
	}

	userData, err := environs.ComposeUserData(machineConfig)
	if err != nil {
		return nil, nil, fmt.Errorf("cannot make user data: %v", err)
	}
	logger.Debugf("ec2 user data; %d bytes", len(userData))
	config := e.Config()
	groups, err := e.setUpGroups(machineConfig.MachineId, config.StatePort(), config.APIPort())
	if err != nil {
		return nil, nil, fmt.Errorf("cannot set up groups: %v", err)
	}
	var instances *ec2.RunInstancesResp

	for a := shortAttempt.Start(); a.Next(); {
		instances, err = e.ec2().RunInstances(&ec2.RunInstances{
			ImageId:        spec.Image.Id,
			MinCount:       1,
			MaxCount:       1,
			UserData:       userData,
			InstanceType:   spec.InstanceType.Name,
			SecurityGroups: groups,
		})
		if err == nil || ec2ErrCode(err) != "InvalidGroup.NotFound" {
			break
		}
	}
	if err != nil {
		return nil, nil, fmt.Errorf("cannot run instances: %v", err)
	}
	if len(instances.Instances) != 1 {
		return nil, nil, fmt.Errorf("expected 1 started instance, got %d", len(instances.Instances))
	}
	inst := &ec2Instance{
		e:        e,
		Instance: &instances.Instances[0],
		arch:     &spec.Image.Arch,
		instType: &spec.InstanceType,
	}
	logger.Infof("started instance %q", inst.Id())
	return inst, inst.hardwareCharacteristics(), nil
}

func (e *environ) StopInstances(insts []instance.Instance) error {
	ids := make([]instance.Id, len(insts))
	for i, inst := range insts {
		ids[i] = inst.(*ec2Instance).Id()
	}
	return e.terminateInstances(ids)
}

// gatherInstances tries to get information on each instance
// id whose corresponding insts slot is nil.
// It returns environs.ErrPartialInstances if the insts
// slice has not been completely filled.
func (e *environ) gatherInstances(ids []instance.Id, insts []instance.Instance) error {
	var need []string
	for i, inst := range insts {
		if inst == nil {
			need = append(need, string(ids[i]))
		}
	}
	if len(need) == 0 {
		return nil
	}
	filter := ec2.NewFilter()
	filter.Add("instance-state-name", "pending", "running")
	filter.Add("group-name", e.jujuGroupName())
	filter.Add("instance-id", need...)
	resp, err := e.ec2().Instances(nil, filter)
	if err != nil {
		return err
	}
	n := 0
	// For each requested id, add it to the returned instances
	// if we find it in the response.
	for i, id := range ids {
		if insts[i] != nil {
			continue
		}
		for j := range resp.Reservations {
			r := &resp.Reservations[j]
			for k := range r.Instances {
				if r.Instances[k].InstanceId == string(id) {
					inst := r.Instances[k]
					// TODO(wallyworld): lookup the details to fill in the instance type data
					insts[i] = &ec2Instance{e: e, Instance: &inst}
					n++
				}
			}
		}
	}
	if n < len(ids) {
		return environs.ErrPartialInstances
	}
	return nil
}

func (e *environ) Instances(ids []instance.Id) ([]instance.Instance, error) {
	if len(ids) == 0 {
		return nil, nil
	}
	insts := make([]instance.Instance, len(ids))
	// Make a series of requests to cope with eventual consistency.
	// Each request will attempt to add more instances to the requested
	// set.
	var err error
	for a := shortAttempt.Start(); a.Next(); {
		err = e.gatherInstances(ids, insts)
		if err == nil || err != environs.ErrPartialInstances {
			break
		}
	}
	if err == environs.ErrPartialInstances {
		for _, inst := range insts {
			if inst != nil {
				return insts, environs.ErrPartialInstances
			}
		}
		return nil, environs.ErrNoInstances
	}
	if err != nil {
		return nil, err
	}
	return insts, nil
}

func (e *environ) AllInstances() ([]instance.Instance, error) {
	filter := ec2.NewFilter()
	filter.Add("instance-state-name", "pending", "running")
	filter.Add("group-name", e.jujuGroupName())
	resp, err := e.ec2().Instances(nil, filter)
	if err != nil {
		return nil, err
	}
	var insts []instance.Instance
	for _, r := range resp.Reservations {
		for i := range r.Instances {
			inst := r.Instances[i]
			// TODO(wallyworld): lookup the details to fill in the instance type data
			insts = append(insts, &ec2Instance{e: e, Instance: &inst})
		}
	}
	return insts, nil
}

func (e *environ) Destroy(ensureInsts []instance.Instance) error {
	logger.Infof("destroying environment %q", e.name)
	insts, err := e.AllInstances()
	if err != nil {
		return fmt.Errorf("cannot get instances: %v", err)
	}
	found := make(map[instance.Id]bool)
	var ids []instance.Id
	for _, inst := range insts {
		ids = append(ids, inst.Id())
		found[inst.Id()] = true
	}

	// Add any instances we've been told about but haven't yet shown
	// up in the instance list.
	for _, inst := range ensureInsts {
		id := instance.Id(inst.(*ec2Instance).InstanceId)
		if !found[id] {
			ids = append(ids, id)
			found[id] = true
		}
	}
	err = e.terminateInstances(ids)
	if err != nil {
		return err
	}

	return e.Storage().RemoveAll()
}

func portsToIPPerms(ports []instance.Port) []ec2.IPPerm {
	ipPerms := make([]ec2.IPPerm, len(ports))
	for i, p := range ports {
		ipPerms[i] = ec2.IPPerm{
			Protocol:  p.Protocol,
			FromPort:  p.Number,
			ToPort:    p.Number,
			SourceIPs: []string{"0.0.0.0/0"},
		}
	}
	return ipPerms
}

func (e *environ) openPortsInGroup(name string, ports []instance.Port) error {
	if len(ports) == 0 {
		return nil
	}
	// Give permissions for anyone to access the given ports.
	ipPerms := portsToIPPerms(ports)
	g := ec2.SecurityGroup{Name: name}
	_, err := e.ec2().AuthorizeSecurityGroup(g, ipPerms)
	if err != nil && ec2ErrCode(err) == "InvalidPermission.Duplicate" {
		if len(ports) == 1 {
			return nil
		}
		// If there's more than one port and we get a duplicate error,
		// then we go through authorizing each port individually,
		// otherwise the ports that were *not* duplicates will have
		// been ignored
		for i := range ipPerms {
			_, err := e.ec2().AuthorizeSecurityGroup(g, ipPerms[i:i+1])
			if err != nil && ec2ErrCode(err) != "InvalidPermission.Duplicate" {
				return fmt.Errorf("cannot open port %v: %v", ipPerms[i], err)
			}
		}
		return nil
	}
	if err != nil {
		return fmt.Errorf("cannot open ports: %v", err)
	}
	return nil
}

func (e *environ) closePortsInGroup(name string, ports []instance.Port) error {
	if len(ports) == 0 {
		return nil
	}
	// Revoke permissions for anyone to access the given ports.
	// Note that ec2 allows the revocation of permissions that aren't
	// granted, so this is naturally idempotent.
	g := ec2.SecurityGroup{Name: name}
	_, err := e.ec2().RevokeSecurityGroup(g, portsToIPPerms(ports))
	if err != nil {
		return fmt.Errorf("cannot close ports: %v", err)
	}
	return nil
}

func (e *environ) portsInGroup(name string) (ports []instance.Port, err error) {
	g := ec2.SecurityGroup{Name: name}
	resp, err := e.ec2().SecurityGroups([]ec2.SecurityGroup{g}, nil)
	if err != nil {
		return nil, err
	}
	if len(resp.Groups) != 1 {
		return nil, fmt.Errorf("expected one security group, got %d", len(resp.Groups))
	}
	for _, p := range resp.Groups[0].IPPerms {
		if len(p.SourceIPs) != 1 {
			logger.Warningf("unexpected IP permission found: %v", p)
			continue
		}
		for i := p.FromPort; i <= p.ToPort; i++ {
			ports = append(ports, instance.Port{
				Protocol: p.Protocol,
				Number:   i,
			})
		}
	}
	state.SortPorts(ports)
	return ports, nil
}

func (e *environ) OpenPorts(ports []instance.Port) error {
	if e.Config().FirewallMode() != config.FwGlobal {
		return fmt.Errorf("invalid firewall mode for opening ports on environment: %q",
			e.Config().FirewallMode())
	}
	if err := e.openPortsInGroup(e.globalGroupName(), ports); err != nil {
		return err
	}
	logger.Infof("opened ports in global group: %v", ports)
	return nil
}

func (e *environ) ClosePorts(ports []instance.Port) error {
	if e.Config().FirewallMode() != config.FwGlobal {
		return fmt.Errorf("invalid firewall mode for closing ports on environment: %q",
			e.Config().FirewallMode())
	}
	if err := e.closePortsInGroup(e.globalGroupName(), ports); err != nil {
		return err
	}
	logger.Infof("closed ports in global group: %v", ports)
	return nil
}

func (e *environ) Ports() ([]instance.Port, error) {
	if e.Config().FirewallMode() != config.FwGlobal {
		return nil, fmt.Errorf("invalid firewall mode for retrieving ports from environment: %q",
			e.Config().FirewallMode())
	}
	return e.portsInGroup(e.globalGroupName())
}

func (*environ) Provider() environs.EnvironProvider {
	return &providerInstance
}

func (e *environ) terminateInstances(ids []instance.Id) error {
	if len(ids) == 0 {
		return nil
	}
	var err error
	ec2inst := e.ec2()
	strs := make([]string, len(ids))
	for i, id := range ids {
		strs[i] = string(id)
	}
	for a := shortAttempt.Start(); a.Next(); {
		_, err = ec2inst.TerminateInstances(strs)
		if err == nil || ec2ErrCode(err) != "InvalidInstanceID.NotFound" {
			return err
		}
	}
	if len(ids) == 1 {
		return err
	}
	// If we get a NotFound error, it means that no instances have been
	// terminated even if some exist, so try them one by one, ignoring
	// NotFound errors.
	var firstErr error
	for _, id := range ids {
		_, err = ec2inst.TerminateInstances([]string{string(id)})
		if ec2ErrCode(err) == "InvalidInstanceID.NotFound" {
			err = nil
		}
		if err != nil && firstErr == nil {
			firstErr = err
		}
	}
	return firstErr
}

func (e *environ) globalGroupName() string {
	return fmt.Sprintf("%s-global", e.jujuGroupName())
}

func (e *environ) machineGroupName(machineId string) string {
	return fmt.Sprintf("%s-%s", e.jujuGroupName(), machineId)
}

func (e *environ) jujuGroupName() string {
	return "juju-" + e.name
}

func (inst *ec2Instance) OpenPorts(machineId string, ports []instance.Port) error {
	if inst.e.Config().FirewallMode() != config.FwInstance {
		return fmt.Errorf("invalid firewall mode for opening ports on instance: %q",
			inst.e.Config().FirewallMode())
	}
	name := inst.e.machineGroupName(machineId)
	if err := inst.e.openPortsInGroup(name, ports); err != nil {
		return err
	}
	logger.Infof("opened ports in security group %s: %v", name, ports)
	return nil
}

func (inst *ec2Instance) ClosePorts(machineId string, ports []instance.Port) error {
	if inst.e.Config().FirewallMode() != config.FwInstance {
		return fmt.Errorf("invalid firewall mode for closing ports on instance: %q",
			inst.e.Config().FirewallMode())
	}
	name := inst.e.machineGroupName(machineId)
	if err := inst.e.closePortsInGroup(name, ports); err != nil {
		return err
	}
	logger.Infof("closed ports in security group %s: %v", name, ports)
	return nil
}

func (inst *ec2Instance) Ports(machineId string) ([]instance.Port, error) {
	if inst.e.Config().FirewallMode() != config.FwInstance {
		return nil, fmt.Errorf("invalid firewall mode for retrieving ports from instance: %q",
			inst.e.Config().FirewallMode())
	}
	name := inst.e.machineGroupName(machineId)
	return inst.e.portsInGroup(name)
}

// setUpGroups creates the security groups for the new machine, and
// returns them.
//
// Instances are tagged with a group so they can be distinguished from
// other instances that might be running on the same EC2 account.  In
// addition, a specific machine security group is created for each
// machine, so that its firewall rules can be configured per machine.
func (e *environ) setUpGroups(machineId string, statePort, apiPort int) ([]ec2.SecurityGroup, error) {
	sourceGroups := []ec2.UserSecurityGroup{{Name: e.jujuGroupName()}}
	jujuGroup, err := e.ensureGroup(e.jujuGroupName(),
		[]ec2.IPPerm{
			{
				Protocol:  "tcp",
				FromPort:  22,
				ToPort:    22,
				SourceIPs: []string{"0.0.0.0/0"},
			},
			{
				Protocol:  "tcp",
				FromPort:  statePort,
				ToPort:    statePort,
				SourceIPs: []string{"0.0.0.0/0"},
			},
			{
				Protocol:  "tcp",
				FromPort:  apiPort,
				ToPort:    apiPort,
				SourceIPs: []string{"0.0.0.0/0"},
			},
			{
				Protocol:     "tcp",
				FromPort:     0,
				ToPort:       65535,
				SourceGroups: sourceGroups,
			},
			{
				Protocol:     "udp",
				FromPort:     0,
				ToPort:       65535,
				SourceGroups: sourceGroups,
			},
			{
				Protocol:     "icmp",
				FromPort:     -1,
				ToPort:       -1,
				SourceGroups: sourceGroups,
			},
		})
	if err != nil {
		return nil, err
	}
	var machineGroup ec2.SecurityGroup
	switch e.Config().FirewallMode() {
	case config.FwInstance:
		machineGroup, err = e.ensureGroup(e.machineGroupName(machineId), nil)
	case config.FwGlobal:
		machineGroup, err = e.ensureGroup(e.globalGroupName(), nil)
	}
	if err != nil {
		return nil, err
	}
	return []ec2.SecurityGroup{jujuGroup, machineGroup}, nil
}

// zeroGroup holds the zero security group.
var zeroGroup ec2.SecurityGroup

// ensureGroup returns the security group with name and perms.
// If a group with name does not exist, one will be created.
// If it exists, its permissions are set to perms.
func (e *environ) ensureGroup(name string, perms []ec2.IPPerm) (g ec2.SecurityGroup, err error) {
	ec2inst := e.ec2()
	resp, err := ec2inst.CreateSecurityGroup(name, "juju group")
	if err != nil && ec2ErrCode(err) != "InvalidGroup.Duplicate" {
		return zeroGroup, err
	}

	var have permSet
	if err == nil {
		g = resp.SecurityGroup
	} else {
		resp, err := ec2inst.SecurityGroups(ec2.SecurityGroupNames(name), nil)
		if err != nil {
			return zeroGroup, err
		}
		info := resp.Groups[0]
		// It's possible that the old group has the wrong
		// description here, but if it does it's probably due
		// to something deliberately playing games with juju,
		// so we ignore it.
		have = newPermSet(info.IPPerms)
		g = info.SecurityGroup
	}
	want := newPermSet(perms)
	revoke := make(permSet)
	for p := range have {
		if !want[p] {
			revoke[p] = true
		}
	}
	if len(revoke) > 0 {
		_, err := ec2inst.RevokeSecurityGroup(g, revoke.ipPerms())
		if err != nil {
			return zeroGroup, fmt.Errorf("cannot revoke security group: %v", err)
		}
	}

	add := make(permSet)
	for p := range want {
		if !have[p] {
			add[p] = true
		}
	}
	if len(add) > 0 {
		_, err := ec2inst.AuthorizeSecurityGroup(g, add.ipPerms())
		if err != nil {
			return zeroGroup, fmt.Errorf("cannot authorize securityGroup: %v", err)
		}
	}
	return g, nil
}

// permKey represents a permission for a group or an ip address range
// to access the given range of ports. Only one of groupName or ipAddr
// should be non-empty.
type permKey struct {
	protocol  string
	fromPort  int
	toPort    int
	groupName string
	ipAddr    string
}

type permSet map[permKey]bool

// newPermSet returns a set of all the permissions in the
// given slice of IPPerms. It ignores the name and owner
// id in source groups, using group ids only.
func newPermSet(ps []ec2.IPPerm) permSet {
	m := make(permSet)
	for _, p := range ps {
		k := permKey{
			protocol: p.Protocol,
			fromPort: p.FromPort,
			toPort:   p.ToPort,
		}
		for _, g := range p.SourceGroups {
			k.groupName = g.Name
			m[k] = true
		}
		k.groupName = ""
		for _, ip := range p.SourceIPs {
			k.ipAddr = ip
			m[k] = true
		}
	}
	return m
}

// ipPerms returns m as a slice of permissions usable
// with the ec2 package.
func (m permSet) ipPerms() (ps []ec2.IPPerm) {
	// We could compact the permissions, but it
	// hardly seems worth it.
	for p := range m {
		ipp := ec2.IPPerm{
			Protocol: p.protocol,
			FromPort: p.fromPort,
			ToPort:   p.toPort,
		}
		if p.ipAddr != "" {
			ipp.SourceIPs = []string{p.ipAddr}
		} else {
			ipp.SourceGroups = []ec2.UserSecurityGroup{{Name: p.groupName}}
		}
		ps = append(ps, ipp)
	}
	return
}

// If the err is of type *ec2.Error, ec2ErrCode returns
// its code, otherwise it returns the empty string.
func ec2ErrCode(err error) string {
	ec2err, _ := err.(*ec2.Error)
	if ec2err == nil {
		return ""
	}
	return ec2err.Code
}

// metadataHost holds the address of the instance metadata service.
// It is a variable so that tests can change it to refer to a local
// server when needed.
var metadataHost = "http://169.254.169.254"

// fetchMetadata fetches a single atom of data from the ec2 instance metadata service.
// http://docs.amazonwebservices.com/AWSEC2/latest/UserGuide/AESDG-chapter-instancedata.html
func fetchMetadata(name string) (value string, err error) {
	uri := fmt.Sprintf("%s/2011-01-01/meta-data/%s", metadataHost, name)
	defer utils.ErrorContextf(&err, "cannot get %q", uri)
	for a := shortAttempt.Start(); a.Next(); {
		var resp *http.Response
		resp, err = http.Get(uri)
		if err != nil {
			continue
		}
		defer resp.Body.Close()
		if resp.StatusCode != http.StatusOK {
			err = fmt.Errorf("bad http response %v", resp.Status)
			continue
		}
		var data []byte
		data, err = ioutil.ReadAll(resp.Body)
		if err != nil {
			continue
		}
		return strings.TrimSpace(string(data)), nil
	}
	return
}<|MERGE_RESOLUTION|>--- conflicted
+++ resolved
@@ -14,6 +14,7 @@
 	"launchpad.net/goamz/aws"
 	"launchpad.net/goamz/ec2"
 	"launchpad.net/goamz/s3"
+	"launchpad.net/loggo"
 
 	"launchpad.net/juju-core/constraints"
 	"launchpad.net/juju-core/environs"
@@ -22,20 +23,12 @@
 	"launchpad.net/juju-core/environs/imagemetadata"
 	"launchpad.net/juju-core/environs/instances"
 	"launchpad.net/juju-core/environs/simplestreams"
-	"launchpad.net/juju-core/environs/tools"
+	envtools "launchpad.net/juju-core/environs/tools"
 	"launchpad.net/juju-core/instance"
 	"launchpad.net/juju-core/state"
 	"launchpad.net/juju-core/state/api"
 	coretools "launchpad.net/juju-core/tools"
 	"launchpad.net/juju-core/utils"
-<<<<<<< HEAD
-=======
-	"launchpad.net/loggo"
-	"net/http"
-	"strings"
-	"sync"
-	"time"
->>>>>>> 5b34e1e8
 )
 
 var logger = loggo.GetLogger("juju.provider.ec2")
@@ -318,11 +311,11 @@
 	// instance ids.  Juju assigns the machine ID.
 	const machineID = "0"
 	logger.Infof("bootstrapping environment %q", e.name)
-	possibleTools, err := tools.FindBootstrapTools(e, cons)
-	if err != nil {
-		return err
-	}
-	err = tools.CheckToolsSeries(possibleTools, e.Config().DefaultSeries())
+	possibleTools, err := envtools.FindBootstrapTools(e, cons)
+	if err != nil {
+		return err
+	}
+	err = envtools.CheckToolsSeries(possibleTools, e.Config().DefaultSeries())
 	if err != nil {
 		return err
 	}
@@ -386,11 +379,11 @@
 // TODO(bug 1199847): This work can be shared between providers.
 func (e *environ) StartInstance(machineId, machineNonce string, series string, cons constraints.Value,
 	stateInfo *state.Info, apiInfo *api.Info) (instance.Instance, *instance.HardwareCharacteristics, error) {
-	possibleTools, err := tools.FindInstanceTools(e, series, cons)
+	possibleTools, err := envtools.FindInstanceTools(e, series, cons)
 	if err != nil {
 		return nil, nil, err
 	}
-	err = tools.CheckToolsSeries(possibleTools, series)
+	err = envtools.CheckToolsSeries(possibleTools, series)
 	if err != nil {
 		return nil, nil, err
 	}
