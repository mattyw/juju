package state_test

import (
	"fmt"
	"labix.org/v2/mgo/bson"
	. "launchpad.net/gocheck"
	"launchpad.net/juju-core/charm"
	"launchpad.net/juju-core/environs/config"
	"launchpad.net/juju-core/state"
	"launchpad.net/juju-core/testing"
	"net/url"
	"sort"
	"time"
)

type D []bson.DocElem

type StateSuite struct {
	ConnSuite
}

var _ = Suite(&StateSuite{})

func (s *StateSuite) TestDialAgain(c *C) {
	// Ensure idempotent operations on Dial are working fine.
	for i := 0; i < 2; i++ {
		st, err := state.Open(&state.Info{Addrs: []string{testing.MgoAddr}})
		c.Assert(err, IsNil)
		c.Assert(st.Close(), IsNil)
	}
}

func (s *StateSuite) TestAddCharm(c *C) {
	// Check that adding charms from scratch works correctly.
	ch := testing.Charms.Dir("series", "dummy")
	curl := charm.MustParseURL(
		fmt.Sprintf("local:series/%s-%d", ch.Meta().Name, ch.Revision()),
	)
	bundleURL, err := url.Parse("http://bundles.example.com/dummy-1")
	c.Assert(err, IsNil)
	dummy, err := s.State.AddCharm(ch, curl, bundleURL, "dummy-1-sha256")
	c.Assert(err, IsNil)
	c.Assert(dummy.URL().String(), Equals, curl.String())

	doc := state.CharmDoc{}
	err = s.charms.FindId(curl).One(&doc)
	c.Assert(err, IsNil)
	c.Logf("%#v", doc)
	c.Assert(doc.URL, DeepEquals, curl)
}

func (s *StateSuite) AssertMachineCount(c *C, expect int) {
	ms, err := s.State.AllMachines()
	c.Assert(err, IsNil)
	c.Assert(len(ms), Equals, expect)
}

func (s *StateSuite) TestAddMachine(c *C) {
	machine0, err := s.State.AddMachine()
	c.Assert(err, IsNil)
	c.Assert(machine0.Id(), Equals, 0)
	machine1, err := s.State.AddMachine()
	c.Assert(err, IsNil)
	c.Assert(machine1.Id(), Equals, 1)

	machines := s.AllMachines(c)
	c.Assert(machines, DeepEquals, []int{0, 1})
}

func (s *StateSuite) TestRemoveMachine(c *C) {
	machine, err := s.State.AddMachine()
	c.Assert(err, IsNil)
	_, err = s.State.AddMachine()
	c.Assert(err, IsNil)
	err = s.State.RemoveMachine(machine.Id())
	c.Assert(err, ErrorMatches, "cannot remove machine 0: machine is not dead")
	err = machine.Die()
	c.Assert(err, IsNil)
	err = s.State.RemoveMachine(machine.Id())
	c.Assert(err, IsNil)

	machines := s.AllMachines(c)
	c.Assert(machines, DeepEquals, []int{1})

	// Removing a non-existing machine has to fail.
	// BUG(aram): use error strings from state.
	err = s.State.RemoveMachine(machine.Id())
	c.Assert(err, ErrorMatches, "cannot remove machine 0: .*")
}

func (s *StateSuite) TestReadMachine(c *C) {
	machine, err := s.State.AddMachine()
	c.Assert(err, IsNil)
	expectedId := machine.Id()
	machine, err = s.State.Machine(expectedId)
	c.Assert(err, IsNil)
	c.Assert(machine.Id(), Equals, expectedId)
}

func (s *StateSuite) TestAllMachines(c *C) {
	numInserts := 42
	for i := 0; i < numInserts; i++ {
		err := s.machines.Insert(D{{"_id", i}, {"life", state.Alive}})
		c.Assert(err, IsNil)
	}
	s.AssertMachineCount(c, numInserts)
	ms, _ := s.State.AllMachines()
	for k, v := range ms {
		c.Assert(v.Id(), Equals, k)
	}
}

func (s *StateSuite) TestAddService(c *C) {
	charm := s.AddTestingCharm(c, "dummy")
	_, err := s.State.AddService("haha/borken", charm)
	c.Assert(err, ErrorMatches, `"haha/borken" is not a valid service name`)
	_, err = s.State.Service("haha/borken")
	c.Assert(err, ErrorMatches, `"haha/borken" is not a valid service name`)

	wordpress, err := s.State.AddService("wordpress", charm)
	c.Assert(err, IsNil)
	c.Assert(wordpress.Name(), Equals, "wordpress")
	mysql, err := s.State.AddService("mysql", charm)
	c.Assert(err, IsNil)
	c.Assert(mysql.Name(), Equals, "mysql")

	// Check that retrieving the new created services works correctly.
	wordpress, err = s.State.Service("wordpress")
	c.Assert(err, IsNil)
	c.Assert(wordpress.Name(), Equals, "wordpress")
	ch, _, err := wordpress.Charm()
	c.Assert(err, IsNil)
	c.Assert(ch.URL(), DeepEquals, charm.URL())
	mysql, err = s.State.Service("mysql")
	c.Assert(err, IsNil)
	c.Assert(mysql.Name(), Equals, "mysql")
	ch, _, err = mysql.Charm()
	c.Assert(err, IsNil)
	c.Assert(ch.URL(), DeepEquals, charm.URL())
}

func (s *StateSuite) TestRemoveService(c *C) {
	charm := s.AddTestingCharm(c, "dummy")
	service, err := s.State.AddService("wordpress", charm)
	c.Assert(err, IsNil)

	// Remove of existing service.
	err = s.State.RemoveService(service)
	c.Assert(err, ErrorMatches, `cannot remove service "wordpress": service is not dead`)
	err = service.Die()
	c.Assert(err, IsNil)
	err = s.State.RemoveService(service)
	c.Assert(err, IsNil)
	_, err = s.State.Service("wordpress")
	c.Assert(err, ErrorMatches, `cannot get service "wordpress": .*`)

	err = s.State.RemoveService(service)
	c.Assert(err, IsNil)
}

func (s *StateSuite) TestReadNonExistentService(c *C) {
	// BUG(aram): use error strings from state.
	_, err := s.State.Service("pressword")
	c.Assert(err, ErrorMatches, `cannot get service "pressword": .*`)
}

func (s *StateSuite) TestAllServices(c *C) {
	charm := s.AddTestingCharm(c, "dummy")
	services, err := s.State.AllServices()
	c.Assert(err, IsNil)
	c.Assert(len(services), Equals, 0)

	// Check that after adding services the result is ok.
	_, err = s.State.AddService("wordpress", charm)
	c.Assert(err, IsNil)
	services, err = s.State.AllServices()
	c.Assert(err, IsNil)
	c.Assert(len(services), Equals, 1)

	_, err = s.State.AddService("mysql", charm)
	c.Assert(err, IsNil)
	services, err = s.State.AllServices()
	c.Assert(err, IsNil)
	c.Assert(len(services), Equals, 2)

	// Check the returned service, order is defined by sorted keys.
	c.Assert(services[0].Name(), Equals, "wordpress")
	c.Assert(services[1].Name(), Equals, "mysql")
}

func (s *StateSuite) TestEnvironConfig(c *C) {
	initial := map[string]interface{}{
		"name":            "test",
		"type":            "test",
		"authorized-keys": "i-am-a-key",
		"default-series":  "precise",
		"development":     true,
	}
	env, err := config.New(initial)
	c.Assert(err, IsNil)
	err = s.State.SetEnvironConfig(env)
	c.Assert(err, IsNil)
	env, err = s.State.EnvironConfig()
	c.Assert(err, IsNil)
	current := env.AllAttrs()
	c.Assert(current, DeepEquals, initial)

	current["authorized-keys"] = "i-am-a-new-key"
	env, err = config.New(current)
	c.Assert(err, IsNil)
	err = s.State.SetEnvironConfig(env)
	c.Assert(err, IsNil)
	env, err = s.State.EnvironConfig()
	c.Assert(err, IsNil)
	final := env.AllAttrs()
	c.Assert(final, DeepEquals, current)
}

var machinesWatchTests = []struct {
	test    func(*C, *state.State)
	added   []int
	removed []int
}{
	{
		test:  func(_ *C, _ *state.State) {},
		added: []int{},
	},
	{
		test: func(c *C, s *state.State) {
			_, err := s.AddMachine()
			c.Assert(err, IsNil)
		},
		added: []int{0},
	},
	{
		test: func(c *C, s *state.State) {
			_, err := s.AddMachine()
			c.Assert(err, IsNil)
		},
		added: []int{1},
	},
	{
		test: func(c *C, s *state.State) {
			_, err := s.AddMachine()
			c.Assert(err, IsNil)
			_, err = s.AddMachine()
			c.Assert(err, IsNil)
		},
		added: []int{2, 3},
	},
	{
		test: func(c *C, s *state.State) {
			m3, err := s.Machine(3)
			c.Assert(err, IsNil)
			err = m3.Die()
			c.Assert(err, IsNil)
			err = s.RemoveMachine(3)
			c.Assert(err, IsNil)
		},
		removed: []int{3},
	},
	{
		test: func(c *C, s *state.State) {
			m0, err := s.Machine(0)
			c.Assert(err, IsNil)
			err = m0.Die()
			c.Assert(err, IsNil)
			err = s.RemoveMachine(0)
			c.Assert(err, IsNil)
			m2, err := s.Machine(2)
			c.Assert(err, IsNil)
			err = m2.Die()
			c.Assert(err, IsNil)
			err = s.RemoveMachine(2)
			c.Assert(err, IsNil)
		},
		removed: []int{0, 2},
	},
	{
		test: func(c *C, s *state.State) {
			_, err := s.AddMachine()
			c.Assert(err, IsNil)
			m1, err := s.Machine(1)
			c.Assert(err, IsNil)
			err = m1.Die()
			c.Assert(err, IsNil)
			err = s.RemoveMachine(1)
			c.Assert(err, IsNil)
		},
		added:   []int{4},
		removed: []int{1},
	},
	{
		test: func(c *C, s *state.State) {
			machines := [20]*state.Machine{}
			var err error
			for i := 0; i < len(machines); i++ {
				machines[i], err = s.AddMachine()
				c.Assert(err, IsNil)
			}
			for i := 0; i < len(machines); i++ {
				err = machines[i].SetInstanceId("spam" + fmt.Sprint(i))
				c.Assert(err, IsNil)
			}
			for i := 10; i < len(machines); i++ {
				err = machines[i].Die()
				c.Assert(err, IsNil)
				err = s.RemoveMachine(i + 5)
				c.Assert(err, IsNil)
			}
		},
		added: []int{5, 6, 7, 8, 9, 10, 11, 12, 13, 14},
	},
	{
		test: func(c *C, s *state.State) {
			_, err := s.AddMachine()
			c.Assert(err, IsNil)
			m9, err := s.Machine(9)
			c.Assert(err, IsNil)
			err = m9.Die()
			c.Assert(err, IsNil)
			err = s.RemoveMachine(9)
			c.Assert(err, IsNil)
		},
		added:   []int{25},
		removed: []int{9},
	},
}

func (s *StateSuite) TestWatchMachines(c *C) {
	machineWatcher := s.State.WatchMachines()
	defer func() {
		c.Assert(machineWatcher.Stop(), IsNil)
	}()
	for i, test := range machinesWatchTests {
		c.Logf("test %d", i)
		test.test(c, s.State)
		s.State.StartSync()
		got := &state.MachinesChange{}
		for {
			select {
			case new, ok := <-machineWatcher.Changes():
				c.Assert(ok, Equals, true)
				addMachineChanges(got, new)
				if moreMachinesRequired(got, test.added, test.removed) {
					continue
				}
				assertSameMachines(c, got, test.added, test.removed)
			case <-time.After(500 * time.Millisecond):
				c.Fatalf("did not get change, want: added: %#v, removed: %#v, got: %#v", test.added, test.removed, got)
			}
			break
		}
	}
	select {
	case got := <-machineWatcher.Changes():
		c.Fatalf("got unexpected change: %#v", got)
	case <-time.After(100 * time.Millisecond):
	}
}

func moreMachinesRequired(got *state.MachinesChange, added, removed []int) bool {
	return len(got.Added)+len(got.Removed) < len(added)+len(removed)
}

func addMachineChanges(changes *state.MachinesChange, more *state.MachinesChange) {
	changes.Added = append(changes.Added, more.Added...)
	changes.Removed = append(changes.Removed, more.Removed...)
}

type machineSlice []*state.Machine

func (m machineSlice) Len() int           { return len(m) }
func (m machineSlice) Swap(i, j int)      { m[i], m[j] = m[j], m[i] }
func (m machineSlice) Less(i, j int) bool { return m[i].Id() < m[j].Id() }

func assertSameMachines(c *C, change *state.MachinesChange, added, removed []int) {
	c.Assert(change, NotNil)
	if len(added) == 0 {
		added = nil
	}
	if len(removed) == 0 {
		removed = nil
	}
	sort.Sort(machineSlice(change.Added))
	sort.Sort(machineSlice(change.Removed))
	var got []int
	for _, g := range change.Added {
		got = append(got, g.Id())
	}
	c.Assert(got, DeepEquals, added)
	got = nil
	for _, g := range change.Removed {
		got = append(got, g.Id())
	}
	c.Assert(got, DeepEquals, removed)
}

var servicesWatchTests = []struct {
	test    func(*C, *state.State, *state.Charm)
	added   []string
	removed []string
}{
	{
		test:  func(_ *C, _ *state.State, _ *state.Charm) {},
		added: []string{},
	},
	{
		test: func(c *C, s *state.State, ch *state.Charm) {
			_, err := s.AddService("s0", ch)
			c.Assert(err, IsNil)
		},
		added: []string{"s0"},
	},
	{
		test: func(c *C, s *state.State, ch *state.Charm) {
			_, err := s.AddService("s1", ch)
			c.Assert(err, IsNil)
		},
		added: []string{"s1"},
	},
	{
		test: func(c *C, s *state.State, ch *state.Charm) {
			_, err := s.AddService("s2", ch)
			c.Assert(err, IsNil)
			_, err = s.AddService("s3", ch)
			c.Assert(err, IsNil)
		},
		added: []string{"s2", "s3"},
	},
	{
		test: func(c *C, s *state.State, _ *state.Charm) {
			svc3, err := s.Service("s3")
			c.Assert(err, IsNil)
			err = svc3.Die()
			c.Assert(err, IsNil)
			err = s.RemoveService(svc3)
			c.Assert(err, IsNil)
		},
		removed: []string{"s3"},
	},
	{
		test: func(c *C, s *state.State, _ *state.Charm) {
			svc0, err := s.Service("s0")
			c.Assert(err, IsNil)
			err = svc0.Die()
			c.Assert(err, IsNil)
			err = s.RemoveService(svc0)
			c.Assert(err, IsNil)
			svc2, err := s.Service("s2")
			c.Assert(err, IsNil)
			err = svc2.Die()
			c.Assert(err, IsNil)
			err = s.RemoveService(svc2)
			c.Assert(err, IsNil)
		},
		removed: []string{"s0", "s2"},
	},
	{
		test: func(c *C, s *state.State, ch *state.Charm) {
			_, err := s.AddService("s4", ch)
			c.Assert(err, IsNil)
			svc1, err := s.Service("s1")
			c.Assert(err, IsNil)
			err = svc1.Die()
			c.Assert(err, IsNil)
			err = s.RemoveService(svc1)
			c.Assert(err, IsNil)
		},
		added:   []string{"s4"},
		removed: []string{"s1"},
	},
	{
		test: func(c *C, s *state.State, ch *state.Charm) {
			services := [20]*state.Service{}
			var err error
			for i := 0; i < len(services); i++ {
				services[i], err = s.AddService("ss"+fmt.Sprint(i), ch)
				c.Assert(err, IsNil)
			}
			for i := 10; i < len(services); i++ {
				err = services[i].Die()
				c.Assert(err, IsNil)
				err = s.RemoveService(services[i])
				c.Assert(err, IsNil)
			}
		},
		added: []string{"ss0", "ss1", "ss2", "ss3", "ss4", "ss5", "ss6", "ss7", "ss8", "ss9"},
	},
	{
		test: func(c *C, s *state.State, ch *state.Charm) {
			_, err := s.AddService("twenty-five", ch)
			c.Assert(err, IsNil)
			svc9, err := s.Service("ss9")
			c.Assert(err, IsNil)
			err = svc9.Die()
			c.Assert(err, IsNil)
			err = s.RemoveService(svc9)
			c.Assert(err, IsNil)
		},
		added:   []string{"twenty-five"},
		removed: []string{"ss9"},
	},
}

func (s *StateSuite) TestWatchServices(c *C) {
	serviceWatcher := s.State.WatchServices()
	defer func() {
		c.Assert(serviceWatcher.Stop(), IsNil)
	}()
	charm := s.AddTestingCharm(c, "dummy")
	for i, test := range servicesWatchTests {
		c.Logf("test %d", i)
		test.test(c, s.State, charm)
		s.State.StartSync()
		got := &state.ServicesChange{}
		for {
			select {
			case new, ok := <-serviceWatcher.Changes():
				c.Assert(ok, Equals, true)
				addServiceChanges(got, new)
				if moreServicesRequired(got, test.added, test.removed) {
					continue
				}
				assertSameServices(c, got, test.added, test.removed)
			case <-time.After(500 * time.Millisecond):
				c.Fatalf("did not get change, want: added: %#v, removed: %#v, got: %#v", test.added, test.removed, got)
			}
			break
		}
	}
	select {
	case got := <-serviceWatcher.Changes():
		c.Fatalf("got unexpected change: %#v", got)
	case <-time.After(100 * time.Millisecond):
	}
}

func moreServicesRequired(got *state.ServicesChange, added, removed []string) bool {
	return len(got.Added)+len(got.Removed) < len(added)+len(removed)
}

func addServiceChanges(changes *state.ServicesChange, more *state.ServicesChange) {
	changes.Added = append(changes.Added, more.Added...)
	changes.Removed = append(changes.Removed, more.Removed...)
}

type serviceSlice []*state.Service

func (m serviceSlice) Len() int           { return len(m) }
func (m serviceSlice) Swap(i, j int)      { m[i], m[j] = m[j], m[i] }
func (m serviceSlice) Less(i, j int) bool { return m[i].Name() < m[j].Name() }

func assertSameServices(c *C, change *state.ServicesChange, added, removed []string) {
	c.Assert(change, NotNil)
	if len(added) == 0 {
		added = nil
	}
	if len(removed) == 0 {
		removed = nil
	}
	sort.Sort(serviceSlice(change.Added))
	sort.Sort(serviceSlice(change.Removed))
	var got []string
	for _, g := range change.Added {
		got = append(got, g.Name())
	}
	c.Assert(got, DeepEquals, added)
	got = nil
	for _, g := range change.Removed {
		got = append(got, g.Name())
	}
	c.Assert(got, DeepEquals, removed)
}

<<<<<<< HEAD
func (s *StateSuite) TestInitalize(c *C) {
	m := map[string]interface{}{
		"type":            "dummy",
		"name":            "lisboa",
		"authorized-keys": "i-am-a-key",
		"default-series":  "precise",
		"development":     true,
	}
	cfg, err := config.New(m)
	c.Assert(err, IsNil)
	st, err := state.Initialize(s.StateInfo(c), cfg)
	c.Assert(err, IsNil)
	c.Assert(st, NotNil)
	defer st.Close()
	env, err := st.EnvironConfig()
	c.Assert(env.AllAttrs(), DeepEquals, m)
}

func (s *StateSuite) TestDoubleInitalize(c *C) {
	m := map[string]interface{}{
		"type":            "dummy",
		"name":            "lisboa",
		"authorized-keys": "i-am-a-key",
		"default-series":  "precise",
		"development":     true,
	}
	cfg, err := config.New(m)
	c.Assert(err, IsNil)
	st, err := state.Initialize(s.StateInfo(c), cfg)
	c.Assert(err, IsNil)
	c.Assert(st, NotNil)
	env1, err := st.EnvironConfig()
	st.Close()

	// initialize again, there should be no error and the 
	// environ config should not change.
	m = map[string]interface{}{
		"type":            "dummy",
		"name":            "sydney",
		"authorized-keys": "i-am-not-an-animal",
		"default-series":  "xanadu",
		"development":     false,
	}
	cfg, err = config.New(m)
	c.Assert(err, IsNil)
	st, err = state.Initialize(s.StateInfo(c), cfg)
	c.Assert(err, IsNil)
	c.Assert(st, NotNil)
	env2, err := st.EnvironConfig()
	st.Close()

	c.Assert(env1.AllAttrs(), DeepEquals, env2.AllAttrs())
=======
var sortPortsTests = []struct {
	have, want []state.Port
}{
	{nil, []state.Port{}},
	{[]state.Port{{"b", 1}, {"a", 99}, {"a", 1}}, []state.Port{{"a", 1}, {"a", 99}, {"b", 1}}},
}

func (*StateSuite) TestSortPorts(c *C) {
	for _, t := range sortPortsTests {
		p := make([]state.Port, len(t.have))
		copy(p, t.have)
		state.SortPorts(p)
		c.Check(p, DeepEquals, t.want)
		state.SortPorts(p)
		c.Check(p, DeepEquals, t.want)
	}
}

func (*StateSuite) TestNameChecks(c *C) {
	assertService := func(s string, expect bool) {
		c.Assert(state.IsServiceName(s), Equals, expect)
		c.Assert(state.IsUnitName(s+"/0"), Equals, expect)
		c.Assert(state.IsUnitName(s+"/99"), Equals, expect)
		c.Assert(state.IsUnitName(s+"/-1"), Equals, false)
		c.Assert(state.IsUnitName(s+"/blah"), Equals, false)
	}
	assertService("", false)
	assertService("33", false)
	assertService("wordpress", true)
	assertService("w0rd-pre55", true)
	assertService("foo2", true)
	assertService("foo-2", false)
	assertService("foo-2foo", true)
>>>>>>> edc1d0ce
}<|MERGE_RESOLUTION|>--- conflicted
+++ resolved
@@ -573,8 +573,7 @@
 	c.Assert(got, DeepEquals, removed)
 }
 
-<<<<<<< HEAD
-func (s *StateSuite) TestInitalize(c *C) {
+func (s *StateSuite) TestInitialize(c *C) {
 	m := map[string]interface{}{
 		"type":            "dummy",
 		"name":            "lisboa",
@@ -592,7 +591,7 @@
 	c.Assert(env.AllAttrs(), DeepEquals, m)
 }
 
-func (s *StateSuite) TestDoubleInitalize(c *C) {
+func (s *StateSuite) TestDoubleInitialize(c *C) {
 	m := map[string]interface{}{
 		"type":            "dummy",
 		"name":            "lisboa",
@@ -626,7 +625,8 @@
 	st.Close()
 
 	c.Assert(env1.AllAttrs(), DeepEquals, env2.AllAttrs())
-=======
+}
+
 var sortPortsTests = []struct {
 	have, want []state.Port
 }{
@@ -660,5 +660,4 @@
 	assertService("foo2", true)
 	assertService("foo-2", false)
 	assertService("foo-2foo", true)
->>>>>>> edc1d0ce
 }