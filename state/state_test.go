// launchpad.net/juju/go/state
//
// Copyright (c) 2011-2012 Canonical Ltd.
package state_test

import (
	"fmt"
	. "launchpad.net/gocheck"
	"launchpad.net/gozk/zookeeper"
	"launchpad.net/juju/go/charm"
	"launchpad.net/juju/go/state"
	"net/url"
	"path/filepath"
	"strings"
	"testing"
)

// TestPackage integrates the tests into gotest.
func TestPackage(t *testing.T) {
	srv, dir := state.ZkSetUpEnvironment(t)
	defer state.ZkTearDownEnvironment(t, srv, dir)

	TestingT(t)
}

// charmDir returns a directory containing the given test charm.
func charmDir(name string) string {
	return filepath.Join("..", "charm", "testrepo", "series", name)
}

// readCharm returns a test charm by its name.
func readCharm(c *C, name string) charm.Charm {
	ch, err := charm.ReadDir(charmDir(name))
	c.Assert(err, IsNil)
	return ch
}

// localCharmURL returns the local URL of a charm.
func localCharmURL(ch charm.Charm) *charm.URL {
	url := fmt.Sprintf("local:series/%s-%d", ch.Meta().Name, ch.Revision())
	return charm.MustParseURL(url)
}

// addDummyCharm adds the 'dummy' charm state to st.
func addDummyCharm(c *C, st *state.State) (*state.Charm, *charm.URL) {
	ch := readCharm(c, "dummy")
	curl := localCharmURL(ch)
	bundleURL, err := url.Parse("http://bundle.url")
	c.Assert(err, IsNil)
	dummy, err := st.AddCharm(ch, curl, bundleURL)
	c.Assert(err, IsNil)
	return dummy, curl
}

// zkDeepCreate creates nested complete paths in ZooKeeper.
func zkDeepCreate(zk *zookeeper.Conn, path string) error {
	parts := strings.Split(path, "/")
	if len(parts) == 1 {
		_, err := zk.Create(path, "", 0, zookeeper.WorldACL(zookeeper.PERM_ALL))
		return err
	}
	current := ""
	for i := 1; i < len(parts); i++ {
		current = current + "/" + parts[i]
		_, err := zk.Create(current, "", 0, zookeeper.WorldACL(zookeeper.PERM_ALL))
		if err != nil {
			return err
		}
	}
	return nil
}

// zkRemoveTree recursively removes a tree.
func zkRemoveTree(zk *zookeeper.Conn, path string) error {
	// First recursively delete the children.
	children, _, err := zk.Children(path)
	if err != nil {
		return err
	}
	for _, child := range children {
		if err = zkRemoveTree(zk, fmt.Sprintf("%s/%s", path, child)); err != nil {
			return err
		}
	}
	// Now delete the path itself.
	return zk.Delete(path, -1)
}

type StateSuite struct {
	zkServer   *zookeeper.Server
	zkTestRoot string
	zkTestPort int
	zkAddr     string
	zkConn     *zookeeper.Conn
	st         *state.State
}

var _ = Suite(&StateSuite{})

func (s *StateSuite) SetUpTest(c *C) {
	var err error
	s.st, err = state.Open(&state.Info{
		Addrs: []string{state.ZkAddr},
	})
	c.Assert(err, IsNil)
	err = s.st.Initialize()
	c.Assert(err, IsNil)
	s.zkConn = state.ZkConn(s.st)
}

func (s *StateSuite) TearDownTest(c *C) {
	// Delete possible nodes, ignore errors.
	zkRemoveTree(s.zkConn, "/topology")
	zkRemoveTree(s.zkConn, "/charms")
	zkRemoveTree(s.zkConn, "/services")
	zkRemoveTree(s.zkConn, "/machines")
	zkRemoveTree(s.zkConn, "/units")
	zkRemoveTree(s.zkConn, "/relations")
	zkRemoveTree(s.zkConn, "/initialized")
	s.zkConn.Close()
}

func (s StateSuite) TestAddCharm(c *C) {
	// Check that adding charms works correctly.
	dummyCharm := readCharm(c, "dummy")
	curl := localCharmURL(dummyCharm)
	bundleURL, err := url.Parse("http://bundle.url")
	c.Assert(err, IsNil)
	dummy, err := s.st.AddCharm(dummyCharm, curl, bundleURL)
	c.Assert(err, IsNil)
	c.Assert(dummy.URL().String(), Equals, curl.String())
	_, _, err = s.zkConn.Children("/charms")
	c.Assert(err, IsNil)
}

func (s StateSuite) TestCharmAttributes(c *C) {
	// Check that the basic (invariant) fields of the charm
	// are correctly in place.
	_, curl := addDummyCharm(c, s.st)

	dummy, err := s.st.Charm(curl)
	c.Assert(err, IsNil)
	c.Assert(dummy.URL().String(), Equals, curl.String())
	c.Assert(dummy.Revision(), Equals, 1)
	bundleURL, err := url.Parse("http://bundle.url")
	c.Assert(err, IsNil)
	c.Assert(dummy.BundleURL(), DeepEquals, bundleURL)
	meta := dummy.Meta()
	c.Assert(meta.Name, Equals, "dummy")
	config := dummy.Config()
	c.Assert(config.Options["title"], Equals,
		charm.Option{
			Default:     "My Title",
			Description: "A descriptive title used for the service.",
			Type:        "string",
		},
	)
}

func (s StateSuite) TestNonExistentCharmPriorToInitialization(c *C) {
	// Check that getting a charm before any other charm has been added fails nicely.
	curl, err := charm.ParseURL("local:series/dummy-1")
	c.Assert(err, IsNil)
	_, err = s.st.Charm(curl)
	c.Assert(err, ErrorMatches, `charm not found: "local:series/dummy-1"`)
}

func (s StateSuite) TestGetNonExistentCharm(c *C) {
	// Check that getting a non-existent charm fails nicely.
	addDummyCharm(c, s.st)

	curl := charm.MustParseURL("local:anotherseries/dummy-1")
	_, err := s.st.Charm(curl)
	c.Assert(err, ErrorMatches, `charm not found: "local:anotherseries/dummy-1"`)
}

func (s StateSuite) TestAddService(c *C) {
	// Check that adding services works correctly.
	dummy, curl := addDummyCharm(c, s.st)
	wordpress, err := s.st.AddService("wordpress", dummy)
	c.Assert(err, IsNil)
	c.Assert(wordpress.Name(), Equals, "wordpress")
	mysql, err := s.st.AddService("mysql", dummy)
	c.Assert(err, IsNil)
	c.Assert(mysql.Name(), Equals, "mysql")

	// Check that retrieving the new created services works correctly.
	wordpress, err = s.st.Service("wordpress")
	c.Assert(err, IsNil)
	c.Assert(wordpress.Name(), Equals, "wordpress")
	url, err := wordpress.CharmURL()
	c.Assert(err, IsNil)
	c.Assert(url.String(), Equals, curl.String())
	mysql, err = s.st.Service("mysql")
	c.Assert(err, IsNil)
	c.Assert(mysql.Name(), Equals, "mysql")
	url, err = mysql.CharmURL()
	c.Assert(err, IsNil)
	c.Assert(url.String(), Equals, curl.String())
}

func (s StateSuite) TestRemoveService(c *C) {
	dummy, _ := addDummyCharm(c, s.st)
	service, err := s.st.AddService("wordpress", dummy)
	c.Assert(err, IsNil)

	// Check that removing the service works correctly.
	err = s.st.RemoveService(service)
	c.Assert(err, IsNil)
	service, err = s.st.Service("wordpress")
	c.Assert(err, ErrorMatches, `service with name "wordpress" not found`)
}

func (s StateSuite) TestReadNonExistentService(c *C) {
	_, err := s.st.Service("pressword")
	c.Assert(err, ErrorMatches, `service with name "pressword" not found`)
}

func (s StateSuite) TestAllServices(c *C) {
	// Check without existing services.
	services, err := s.st.AllServices()
	c.Assert(err, IsNil)
	c.Assert(len(services), Equals, 0)

	// Check that after adding services the result is ok.
	dummy, _ := addDummyCharm(c, s.st)
	_, err = s.st.AddService("wordpress", dummy)
	c.Assert(err, IsNil)
	services, err = s.st.AllServices()
	c.Assert(err, IsNil)
	c.Assert(len(services), Equals, 1)

	_, err = s.st.AddService("mysql", dummy)
	c.Assert(err, IsNil)
	services, err = s.st.AllServices()
	c.Assert(err, IsNil)
	c.Assert(len(services), Equals, 2)

	// Check the returned service, order is defined by sorted keys.
	c.Assert(services[0].Name(), Equals, "wordpress")
	c.Assert(services[1].Name(), Equals, "mysql")
}

func (s StateSuite) TestServiceCharm(c *C) {
	dummy, curl := addDummyCharm(c, s.st)
	wordpress, err := s.st.AddService("wordpress", dummy)
	c.Assert(err, IsNil)

	// Check that getting and setting the service charm URL works correctly.
	testcurl, err := wordpress.CharmURL()
	c.Assert(err, IsNil)
	c.Assert(testcurl.String(), Equals, curl.String())
	testcurl, err = charm.ParseURL("local:myseries/mydummy-1")
	c.Assert(err, IsNil)
	err = wordpress.SetCharmURL(testcurl)
	c.Assert(err, IsNil)
	testcurl, err = wordpress.CharmURL()
	c.Assert(err, IsNil)
	c.Assert(testcurl.String(), Equals, "local:myseries/mydummy-1")
}

func (s StateSuite) TestServiceExposed(c *C) {
	dummy, _ := addDummyCharm(c, s.st)
	wordpress, err := s.st.AddService("wordpress", dummy)
	c.Assert(err, IsNil)

	// Check that querying for the exposed flag works correctly.
	exposed, err := wordpress.IsExposed()
	c.Assert(err, IsNil)
	c.Assert(exposed, Equals, false)

	// Check that setting and clearing the exposed flag works correctly.
	err = wordpress.SetExposed()
	c.Assert(err, IsNil)
	exposed, err = wordpress.IsExposed()
	c.Assert(err, IsNil)
	c.Assert(exposed, Equals, true)
	err = wordpress.ClearExposed()
	c.Assert(err, IsNil)
	exposed, err = wordpress.IsExposed()
	c.Assert(err, IsNil)
	c.Assert(exposed, Equals, false)

	// Check that setting and clearing the exposed flag multiple doesn't fail.
	err = wordpress.SetExposed()
	c.Assert(err, IsNil)
	err = wordpress.SetExposed()
	c.Assert(err, IsNil)
	err = wordpress.ClearExposed()
	c.Assert(err, IsNil)
	err = wordpress.ClearExposed()
	c.Assert(err, IsNil)

	// Check that setting and clearing the exposed flag on removed services also doesn't fail.
	err = s.st.RemoveService(wordpress)
	c.Assert(err, IsNil)
	err = wordpress.ClearExposed()
	c.Assert(err, IsNil)
}

func (s StateSuite) TestAddUnit(c *C) {
	dummy, _ := addDummyCharm(c, s.st)
	wordpress, err := s.st.AddService("wordpress", dummy)
	c.Assert(err, IsNil)

	// Check that adding units works.
	unitZero, err := wordpress.AddUnit()
	c.Assert(err, IsNil)
	c.Assert(unitZero.Name(), Equals, "wordpress/0")
	unitOne, err := wordpress.AddUnit()
	c.Assert(err, IsNil)
	c.Assert(unitOne.Name(), Equals, "wordpress/1")
}

func (s StateSuite) TestReadUnit(c *C) {
	dummy, _ := addDummyCharm(c, s.st)
	wordpress, err := s.st.AddService("wordpress", dummy)
	c.Assert(err, IsNil)
	_, err = wordpress.AddUnit()
	c.Assert(err, IsNil)
	_, err = wordpress.AddUnit()
	c.Assert(err, IsNil)
	mysql, err := s.st.AddService("mysql", dummy)
	c.Assert(err, IsNil)
	_, err = mysql.AddUnit()
	c.Assert(err, IsNil)

	// Check that retrieving a unit works correctly.
	unit, err := wordpress.Unit("wordpress/0")
	c.Assert(err, IsNil)
	c.Assert(unit.Name(), Equals, "wordpress/0")

	// Check that retrieving a non-existent or an invalidly
	// named unit fail nicely.
	unit, err = wordpress.Unit("wordpress")
	c.Assert(err, ErrorMatches, `"wordpress" is not a valid unit name`)
	unit, err = wordpress.Unit("wordpress/0/0")
	c.Assert(err, ErrorMatches, `"wordpress/0/0" is not a valid unit name`)
	unit, err = wordpress.Unit("pressword/0")
	c.Assert(err, ErrorMatches, `can't find unit "pressword/0" on service "wordpress"`)
	unit, err = wordpress.Unit("mysql/0")
	c.Assert(err, ErrorMatches, `can't find unit "mysql/0" on service "wordpress"`)

	// Check that retrieving unit names works.
	unitNames, err := wordpress.UnitNames()
	c.Assert(err, IsNil)
	c.Assert(unitNames, DeepEquals, []string{"wordpress/0", "wordpress/1"})

	// Check that retrieving all units works.
	units, err := wordpress.AllUnits()
	c.Assert(err, IsNil)
	c.Assert(len(units), Equals, 2)
	c.Assert(units[0].Name(), Equals, "wordpress/0")
	c.Assert(units[1].Name(), Equals, "wordpress/1")
}

func (s StateSuite) TestReadUnitWithChangingState(c *C) {
	dummy, _ := addDummyCharm(c, s.st)
	wordpress, err := s.st.AddService("wordpress", dummy)
	c.Assert(err, IsNil)

	// Check that reading a unit after removing the service
	// fails nicely.
	err = s.st.RemoveService(wordpress)
	c.Assert(err, IsNil)
	_, err = s.st.Unit("wordpress/0")
	c.Assert(err, ErrorMatches, `service with name "wordpress" not found`)
}

func (s StateSuite) TestRemoveUnit(c *C) {
	dummy, _ := addDummyCharm(c, s.st)
	wordpress, err := s.st.AddService("wordpress", dummy)
	c.Assert(err, IsNil)
	_, err = wordpress.AddUnit()
	c.Assert(err, IsNil)
	_, err = wordpress.AddUnit()
	c.Assert(err, IsNil)

	// Check that removing a unit works.
	unit, err := wordpress.Unit("wordpress/0")
	c.Assert(err, IsNil)
	err = wordpress.RemoveUnit(unit)
	c.Assert(err, IsNil)
	unitNames, err := wordpress.UnitNames()
	c.Assert(err, IsNil)
	c.Assert(unitNames, DeepEquals, []string{"wordpress/1"})

	// Check that removing a non-existent unit fails nicely.
	err = wordpress.RemoveUnit(unit)
	c.Assert(err, ErrorMatches, "environment state has changed")
}

func (s StateSuite) TestGetSetPublicAddress(c *C) {
	dummy, _ := addDummyCharm(c, s.st)
	wordpress, err := s.st.AddService("wordpress", dummy)
	c.Assert(err, IsNil)
	unit, err := wordpress.AddUnit()
	c.Assert(err, IsNil)

	// Check that retrieving and setting of a public address works.
	address, err := unit.PublicAddress()
	c.Assert(err, ErrorMatches, "unit has no public address")
	err = unit.SetPublicAddress("example.foobar.com")
	c.Assert(err, IsNil)
	address, err = unit.PublicAddress()
	c.Assert(err, IsNil)
	c.Assert(address, Equals, "example.foobar.com")
}

func (s StateSuite) TestGetSetPrivateAddress(c *C) {
	dummy, _ := addDummyCharm(c, s.st)
	wordpress, err := s.st.AddService("wordpress", dummy)
	c.Assert(err, IsNil)
	unit, err := wordpress.AddUnit()
	c.Assert(err, IsNil)

	// Check that retrieving and setting of a private address works.
	address, err := unit.PrivateAddress()
	c.Assert(err, ErrorMatches, "unit has no private address")
	err = unit.SetPrivateAddress("example.local")
	c.Assert(err, IsNil)
	address, err = unit.PrivateAddress()
	c.Assert(err, IsNil)
	c.Assert(address, Equals, "example.local")
}

func (s StateSuite) TestUnitCharm(c *C) {
	dummy, curl := addDummyCharm(c, s.st)
	wordpress, err := s.st.AddService("wordpress", dummy)
	c.Assert(err, IsNil)
	unit, err := wordpress.AddUnit()
	c.Assert(err, IsNil)

	// Check that getting and setting the unit charm URL works correctly.
	testcurl, err := unit.CharmURL()
	c.Assert(err, IsNil)
	c.Assert(testcurl.String(), Equals, curl.String())
	testcurl, err = charm.ParseURL("local:myseries/mydummy-1")
	c.Assert(err, IsNil)
	err = unit.SetCharmURL(testcurl)
	c.Assert(err, IsNil)
	testcurl, err = unit.CharmURL()
	c.Assert(err, IsNil)
	c.Assert(testcurl.String(), Equals, "local:myseries/mydummy-1")
}

func (s StateSuite) TestUnassignUnitFromMachineWithoutBeingAssigned(c *C) {
	// When unassigning a machine from a unit, it is possible that
	// the machine has not been previously assigned, or that it
	// was assigned but the state changed beneath us.  In either
	// case, the end state is the intended state, so we simply
	// move forward without any errors here, to avoid having to
	// handle the extra complexity of dealing with the concurrency
	// problems.
	dummy, _ := addDummyCharm(c, s.st)
	wordpress, err := s.st.AddService("wordpress", dummy)
	c.Assert(err, IsNil)
	unit, err := wordpress.AddUnit()
	c.Assert(err, IsNil)

	err = unit.UnassignFromMachine()
	c.Assert(err, IsNil)

	// Check that the unit has no machine assigned.
	wordpress, err = s.st.Service("wordpress")
	c.Assert(err, IsNil)
	units, err := wordpress.AllUnits()
	c.Assert(err, IsNil)
	unit = units[0]
	_, err = unit.AssignedMachineId()
	c.Assert(err, ErrorMatches, `unit not assigned to machine`)
}

func (s StateSuite) TestAssignUnitToMachineAgainFails(c *C) {
	// Check that assigning an already assigned unit to
	// a machine fails if it isn't precisely the same
	// machine. 
	dummy, _ := addDummyCharm(c, s.st)
	wordpress, err := s.st.AddService("wordpress", dummy)
	c.Assert(err, IsNil)
	unit, err := wordpress.AddUnit()
	c.Assert(err, IsNil)
	machineOne, err := s.st.AddMachine()
	c.Assert(err, IsNil)
	machineTwo, err := s.st.AddMachine()
	c.Assert(err, IsNil)

	err = unit.AssignToMachine(machineOne)
	c.Assert(err, IsNil)

	// Assigning the unit to the same machine should return no error.
	err = unit.AssignToMachine(machineOne)
	c.Assert(err, IsNil)

	// Assigning the unit to a different machine should fail.
	err = unit.AssignToMachine(machineTwo)
	c.Assert(err, ErrorMatches, `unit "wordpress/0" already assigned to machine 0`)

	machineId, err := unit.AssignedMachineId()
	c.Assert(err, IsNil)
	c.Assert(machineId, Equals, 0)
}

func (s StateSuite) TestUnassignUnitFromMachineWithChangingState(c *C) {
	// Check that unassigning while the state changes fails nicely.
	dummy, _ := addDummyCharm(c, s.st)
	wordpress, err := s.st.AddService("wordpress", dummy)
	c.Assert(err, IsNil)
	unit, err := wordpress.AddUnit()
	c.Assert(err, IsNil)

	// Remove the unit for the tests.
	wordpress, err = s.st.Service("wordpress")
	c.Assert(err, IsNil)
	units, err := wordpress.AllUnits()
	c.Assert(err, IsNil)
	unit = units[0]
	err = wordpress.RemoveUnit(unit)
	c.Assert(err, IsNil)

	err = unit.UnassignFromMachine()
	c.Assert(err, ErrorMatches, "environment state has changed")
	_, err = unit.AssignedMachineId()
	c.Assert(err, ErrorMatches, "environment state has changed")

	err = s.st.RemoveService(wordpress)
	c.Assert(err, IsNil)

	err = unit.UnassignFromMachine()
	c.Assert(err, ErrorMatches, "environment state has changed")
	_, err = unit.AssignedMachineId()
	c.Assert(err, ErrorMatches, "environment state has changed")
}

func (s StateSuite) TestAssignUnitToUnusedMachine(c *C) {
	// Create root machine that shouldn't be useds.
	_, err := s.st.AddMachine()
	c.Assert(err, IsNil)
	// Check that a unit can be assigned to an unused machine.
	dummy, _ := addDummyCharm(c, s.st)
	mysqlService, err := s.st.AddService("mysql", dummy)
	c.Assert(err, IsNil)
	mysqlUnit, err := mysqlService.AddUnit()
	c.Assert(err, IsNil)
	mysqlMachine, err := s.st.AddMachine()
	c.Assert(err, IsNil)
	err = mysqlUnit.AssignToMachine(mysqlMachine)
	c.Assert(err, IsNil)
	err = s.st.RemoveService(mysqlService)
	c.Assert(err, IsNil)

	wordpressService, err := s.st.AddService("wordpress", dummy)
	c.Assert(err, IsNil)
	wordpressUnit, err := wordpressService.AddUnit()
	c.Assert(err, IsNil)
	wordpressMachine, err := wordpressUnit.AssignToUnusedMachine()
	c.Assert(err, IsNil)

	c.Assert(wordpressMachine.Id(), Equals, mysqlMachine.Id())
}

func (s StateSuite) TestAssignUnitToUnusedMachineWithChangingService(c *C) {
	// Create root machine that shouldn't be useds.
	_, err := s.st.AddMachine()
	c.Assert(err, IsNil)
	// Check for a 'state changed' error if a service is manipulated
	// during reuse.
	dummy, _ := addDummyCharm(c, s.st)
	mysqlService, err := s.st.AddService("mysql", dummy)
	c.Assert(err, IsNil)
	mysqlUnit, err := mysqlService.AddUnit()
	c.Assert(err, IsNil)
	mysqlMachine, err := s.st.AddMachine()
	c.Assert(err, IsNil)
	err = mysqlUnit.AssignToMachine(mysqlMachine)
	c.Assert(err, IsNil)
	err = s.st.RemoveService(mysqlService)
	c.Assert(err, IsNil)

	wordpressService, err := s.st.AddService("wordpress", dummy)
	c.Assert(err, IsNil)
	wordpressUnit, err := wordpressService.AddUnit()
	c.Assert(err, IsNil)
	err = s.st.RemoveService(wordpressService)
	c.Assert(err, IsNil)

	_, err = wordpressUnit.AssignToUnusedMachine()
	c.Assert(err, ErrorMatches, "environment state has changed")
}

func (s StateSuite) TestAssignUnitToUnusedMachineWithChangingUnit(c *C) {
	// Create root machine that shouldn't be useds.
	_, err := s.st.AddMachine()
	c.Assert(err, IsNil)
	// Check for a 'state changed' error if a unit is manipulated
	// during reuse.
	dummy, _ := addDummyCharm(c, s.st)
	mysqlService, err := s.st.AddService("mysql", dummy)
	c.Assert(err, IsNil)
	mysqlUnit, err := mysqlService.AddUnit()
	c.Assert(err, IsNil)
	mysqlMachine, err := s.st.AddMachine()
	c.Assert(err, IsNil)
	err = mysqlUnit.AssignToMachine(mysqlMachine)
	c.Assert(err, IsNil)
	err = s.st.RemoveService(mysqlService)
	c.Assert(err, IsNil)

	wordpressService, err := s.st.AddService("wordpress", dummy)
	c.Assert(err, IsNil)
	wordpressUnit, err := wordpressService.AddUnit()
	c.Assert(err, IsNil)
	err = wordpressService.RemoveUnit(wordpressUnit)
	c.Assert(err, IsNil)

	_, err = wordpressUnit.AssignToUnusedMachine()
	c.Assert(err, ErrorMatches, "environment state has changed")
}

func (s StateSuite) TestAssignUnitToUnusedMachineOnlyZero(c *C) {
	// Create root machine that shouldn't be useds.
	_, err := s.st.AddMachine()
	c.Assert(err, IsNil)
	// Check that the unit can't be assigned to machine zero.
	dummy, _ := addDummyCharm(c, s.st)
	wordpressService, err := s.st.AddService("wordpress", dummy)
	c.Assert(err, IsNil)
	wordpressUnit, err := wordpressService.AddUnit()
	c.Assert(err, IsNil)

	_, err = wordpressUnit.AssignToUnusedMachine()
	c.Assert(err, ErrorMatches, "no unused machine found")
}

func (s StateSuite) TestAssignUnitToUnusedMachineNoneAvailable(c *C) {
	// Create machine 0, that shouldn't be used.
	_, err := s.st.AddMachine()
	c.Assert(err, IsNil)
	// Check that assigning without unused machine fails.	
	dummy, _ := addDummyCharm(c, s.st)
	mysqlService, err := s.st.AddService("mysql", dummy)
	c.Assert(err, IsNil)
	mysqlUnit, err := mysqlService.AddUnit()
	c.Assert(err, IsNil)
	mysqlMachine, err := s.st.AddMachine()
	c.Assert(err, IsNil)
	err = mysqlUnit.AssignToMachine(mysqlMachine)
	c.Assert(err, IsNil)

	wordpressService, err := s.st.AddService("wordpress", dummy)
	c.Assert(err, IsNil)
	wordpressUnit, err := wordpressService.AddUnit()
	c.Assert(err, IsNil)

	_, err = wordpressUnit.AssignToUnusedMachine()
	c.Assert(err, ErrorMatches, "no unused machine found")
}

<<<<<<< HEAD
type AgentSuite struct {
	zkServer   *zookeeper.Server
	zkTestRoot string
	zkTestPort int
	zkAddr     string
	zkConn     *zookeeper.Conn
	st         *state.State
	path       string
}

var _ = Suite(&AgentSuite{})

func (s *AgentSuite) SetUpTest(c *C) {
	// Connect the server.
	st, err := state.Open(&state.Info{
		Addrs: []string{state.ZkAddr},
	})
	c.Assert(err, IsNil)
	s.st = st
	s.zkConn = state.ZkConn(st)
	// Prepare path for dummy entity.
	s.path = "/dummy/key-0000000001"
	zkDeepCreate(s.zkConn, s.path)
}

func (s *AgentSuite) TearDownTest(c *C) {
	if s.zkConn != nil {
		// Delete possible nodes, ignore errors.
		zkRemoveTree(s.zkConn, "/dummy")
		s.zkConn.Close()
=======
func (s StateSuite) TestGetSetClearUnitUpgrate(c *C) {
	// Check that setting and clearing an upgrade flag on a unit works.
	dummy, _ := addDummyCharm(c, s.st)
	wordpress, err := s.st.AddService("wordpress", dummy)
	c.Assert(err, IsNil)
	unit, err := wordpress.AddUnit()
	c.Assert(err, IsNil)

	// Defaults to false.
	upgrade, err := unit.NeedsUpgrade()
	c.Assert(err, IsNil)
	c.Assert(upgrade, Equals, false)

	// Can be set.
	err = unit.SetNeedsUpgrade()
	c.Assert(err, IsNil)
	upgrade, err = unit.NeedsUpgrade()
	c.Assert(err, IsNil)
	c.Assert(upgrade, Equals, true)

	// Can be set multiple times.
	err = unit.SetNeedsUpgrade()
	c.Assert(err, IsNil)
	upgrade, err = unit.NeedsUpgrade()
	c.Assert(err, IsNil)
	c.Assert(upgrade, Equals, true)

	// Can be cleared.
	err = unit.ClearNeedsUpgrade()
	c.Assert(err, IsNil)
	upgrade, err = unit.NeedsUpgrade()
	c.Assert(err, IsNil)
	c.Assert(upgrade, Equals, false)

	// Can be cleared multiple times
	err = unit.ClearNeedsUpgrade()
	c.Assert(err, IsNil)
	upgrade, err = unit.NeedsUpgrade()
	c.Assert(err, IsNil)
	c.Assert(upgrade, Equals, false)
}

func (s StateSuite) TestGetSetClearResolved(c *C) {
	// Check that setting and clearing the resolved setting on a unit works.
	dummy, _ := addDummyCharm(c, s.st)
	wordpress, err := s.st.AddService("wordpress", dummy)
	c.Assert(err, IsNil)
	unit, err := wordpress.AddUnit()
	c.Assert(err, IsNil)

	setting, err := unit.Resolved()
	c.Assert(err, IsNil)
	c.Assert(setting, Equals, state.ResolvedNone)

	err = unit.SetResolved(state.ResolvedNoHooks)
	c.Assert(err, IsNil)
	err = unit.SetResolved(state.ResolvedNoHooks)
	c.Assert(err, ErrorMatches, `unit "wordpress/0" resolved flag already set`)
	retry, err := unit.Resolved()
	c.Assert(err, IsNil)
	c.Assert(retry, Equals, state.ResolvedNoHooks)

	err = unit.ClearResolved()
	c.Assert(err, IsNil)
	setting, err = unit.Resolved()
	c.Assert(err, IsNil)
	c.Assert(setting, Equals, state.ResolvedNone)
	err = unit.ClearResolved()
	c.Assert(err, IsNil)

	err = unit.SetResolved(state.ResolvedMode(999))
	c.Assert(err, ErrorMatches, `invalid error resolution mode: 999`)
}

func (s StateSuite) TestGetOpenPorts(c *C) {
	// Check that changes to the open ports of units work porperly.
	dummy, _ := addDummyCharm(c, s.st)
	wordpress, err := s.st.AddService("wordpress", dummy)
	c.Assert(err, IsNil)
	unit, err := wordpress.AddUnit()
	c.Assert(err, IsNil)

	// Verify no open ports before activity.
	open, err := unit.OpenPorts()
	c.Assert(err, IsNil)
	c.Assert(open, HasLen, 0)

	// Now open and close port.
	err = unit.OpenPort("tcp", 80)
	c.Assert(err, IsNil)
	open, err = unit.OpenPorts()
	c.Assert(err, IsNil)
	c.Assert(open, DeepEquals, []state.Port{
		{"tcp", 80},
	})

	err = unit.OpenPort("udp", 53)
	c.Assert(err, IsNil)
	open, err = unit.OpenPorts()
	c.Assert(err, IsNil)
	c.Assert(open, DeepEquals, []state.Port{
		{"tcp", 80},
		{"udp", 53},
	})

	err = unit.OpenPort("tcp", 53)
	c.Assert(err, IsNil)
	open, err = unit.OpenPorts()
	c.Assert(err, IsNil)
	c.Assert(open, DeepEquals, []state.Port{
		{"tcp", 80},
		{"udp", 53},
		{"tcp", 53},
	})

	err = unit.OpenPort("tcp", 443)
	c.Assert(err, IsNil)
	open, err = unit.OpenPorts()
	c.Assert(err, IsNil)
	c.Assert(open, DeepEquals, []state.Port{
		{"tcp", 80},
		{"udp", 53},
		{"tcp", 53},
		{"tcp", 443},
	})

	err = unit.ClosePort("tcp", 80)
	c.Assert(err, IsNil)
	open, err = unit.OpenPorts()
	c.Assert(err, IsNil)
	c.Assert(open, DeepEquals, []state.Port{
		{"udp", 53},
		{"tcp", 53},
		{"tcp", 443},
	})
}

// zkRemoveTree recursively removes a tree.
func zkRemoveTree(zk *zookeeper.Conn, path string) error {
	// First recursively delete the children.
	children, _, err := zk.Children(path)
	if err != nil {
		return err
>>>>>>> 7ada5f99
	}
}

func (s AgentSuite) TestHasAgent(c *C) {
	d := state.NewDummyEntity(s.st)
	exists, err := d.HasAgent()
	c.Assert(err, IsNil)
	c.Assert(exists, Equals, false)

	err = d.ConnectAgent()
	c.Assert(err, IsNil)

	exists, err = d.HasAgent()
	c.Assert(err, IsNil)
	c.Assert(exists, Equals, true)
}

func (s AgentSuite) TestWatchAgent(c *C) {
	d := state.NewDummyEntity(s.st)
	aw := d.WatchAgent()

	select {
	case ac := <-aw.Change:
		// There should be no change yet.
		c.Fatalf("Illegal agent change fired: %v", ac)
	default:
	}

	err := d.ConnectAgent()
	c.Assert(err, IsNil)

	ac := <-aw.Change
	c.Assert(ac.Err, IsNil)
	c.Assert(ac.Key, Equals, d.Key())
	c.Assert(ac.Created, Equals, true)

	zkRemoveTree(s.zkConn, "/dummy")

	ac = <-aw.Change
	c.Assert(ac.Err, IsNil)
	c.Assert(ac.Key, Equals, d.Key())
	c.Assert(ac.Created, Equals, false)

	err = aw.Stop()
	c.Assert(err, IsNil)
}

func (s *AgentSuite) TestConnectAgent(c *C) {
	zkState, watch, err := s.zkConn.ExistsW(s.path + "/agent")
	c.Assert(err, IsNil)
	c.Assert(zkState, IsNil)

	d := state.NewDummyEntity(s.st)
	err = d.ConnectAgent()
	c.Assert(err, IsNil)

	e := <-watch
	c.Assert(e.Type, Equals, zookeeper.EVENT_CREATED)

	zkState, watch, err = s.zkConn.ExistsW(s.path + "/agent")
	c.Assert(err, IsNil)
	c.Assert(zkState, Not(IsNil))

	// Force close to get a 'closed' event. Differs from Python
	// client which returns a 'deleted' event.
	s.zkConn.Close()
	s.zkConn = nil

	e = <-watch
	c.Assert(e.Type, Equals, zookeeper.EVENT_CLOSED)
}<|MERGE_RESOLUTION|>--- conflicted
+++ resolved
@@ -13,6 +13,7 @@
 	"path/filepath"
 	"strings"
 	"testing"
+	"time"
 )
 
 // TestPackage integrates the tests into gotest.
@@ -656,38 +657,6 @@
 	c.Assert(err, ErrorMatches, "no unused machine found")
 }
 
-<<<<<<< HEAD
-type AgentSuite struct {
-	zkServer   *zookeeper.Server
-	zkTestRoot string
-	zkTestPort int
-	zkAddr     string
-	zkConn     *zookeeper.Conn
-	st         *state.State
-	path       string
-}
-
-var _ = Suite(&AgentSuite{})
-
-func (s *AgentSuite) SetUpTest(c *C) {
-	// Connect the server.
-	st, err := state.Open(&state.Info{
-		Addrs: []string{state.ZkAddr},
-	})
-	c.Assert(err, IsNil)
-	s.st = st
-	s.zkConn = state.ZkConn(st)
-	// Prepare path for dummy entity.
-	s.path = "/dummy/key-0000000001"
-	zkDeepCreate(s.zkConn, s.path)
-}
-
-func (s *AgentSuite) TearDownTest(c *C) {
-	if s.zkConn != nil {
-		// Delete possible nodes, ignore errors.
-		zkRemoveTree(s.zkConn, "/dummy")
-		s.zkConn.Close()
-=======
 func (s StateSuite) TestGetSetClearUnitUpgrate(c *C) {
 	// Check that setting and clearing an upgrade flag on a unit works.
 	dummy, _ := addDummyCharm(c, s.st)
@@ -825,18 +794,38 @@
 	})
 }
 
-// zkRemoveTree recursively removes a tree.
-func zkRemoveTree(zk *zookeeper.Conn, path string) error {
-	// First recursively delete the children.
-	children, _, err := zk.Children(path)
-	if err != nil {
-		return err
->>>>>>> 7ada5f99
+type AgentSuite struct {
+	zkConn     *zookeeper.Conn
+	st         *state.State
+	path       string
+}
+
+var _ = Suite(&AgentSuite{})
+
+func (s *AgentSuite) SetUpTest(c *C) {
+	// Connect the server.
+	st, err := state.Open(&state.Info{
+		Addrs: []string{state.ZkAddr},
+	})
+	c.Assert(err, IsNil)
+	s.st = st
+	s.zkConn = state.ZkConn(st)
+	// Prepare path for dummy entity.
+	s.path = "/dummy/key-0000000001"
+	zkDeepCreate(s.zkConn, s.path)
+}
+
+func (s *AgentSuite) TearDownTest(c *C) {
+	if s.zkConn != nil {
+		// Delete possible nodes, ignore errors.
+		// zkRemoveTree(s.zkConn, "/dummy")
+		zkRemoveTree(s.zkConn, "/dummy")
+		s.zkConn.Close()
 	}
 }
 
 func (s AgentSuite) TestHasAgent(c *C) {
-	d := state.NewDummyEntity(s.st)
+	d := state.NewAgentProcessableEntitiy(s.st)
 	exists, err := d.HasAgent()
 	c.Assert(err, IsNil)
 	c.Assert(exists, Equals, false)
@@ -850,33 +839,26 @@
 }
 
 func (s AgentSuite) TestWatchAgent(c *C) {
-	d := state.NewDummyEntity(s.st)
-	aw := d.WatchAgent()
-
-	select {
-	case ac := <-aw.Change:
-		// There should be no change yet.
-		c.Fatalf("Illegal agent change fired: %v", ac)
-	default:
-	}
-
-	err := d.ConnectAgent()
-	c.Assert(err, IsNil)
-
-	ac := <-aw.Change
-	c.Assert(ac.Err, IsNil)
-	c.Assert(ac.Key, Equals, d.Key())
-	c.Assert(ac.Created, Equals, true)
+	d := state.NewAgentProcessableEntitiy(s.st)
+	aw, err := d.WatchAgent()
+	c.Assert(err, IsNil)
+
+	set, err := aw.IsSet(25 * time.Millisecond)
+	c.Assert(err, ErrorMatches, "watch timed out")
+	c.Assert(set, Equals, false)
+
+	err = d.ConnectAgent()
+	c.Assert(err, IsNil)
+
+	set, err = aw.IsSet(25 * time.Millisecond)
+	c.Assert(err, IsNil)
+	c.Assert(set, Equals, true)
 
 	zkRemoveTree(s.zkConn, "/dummy")
 
-	ac = <-aw.Change
-	c.Assert(ac.Err, IsNil)
-	c.Assert(ac.Key, Equals, d.Key())
-	c.Assert(ac.Created, Equals, false)
-
-	err = aw.Stop()
-	c.Assert(err, IsNil)
+	set, err = aw.IsSet(25 * time.Millisecond)
+	c.Assert(err, IsNil)
+	c.Assert(set, Equals, false)
 }
 
 func (s *AgentSuite) TestConnectAgent(c *C) {
@@ -884,7 +866,7 @@
 	c.Assert(err, IsNil)
 	c.Assert(zkState, IsNil)
 
-	d := state.NewDummyEntity(s.st)
+	d := state.NewAgentProcessableEntitiy(s.st)
 	err = d.ConnectAgent()
 	c.Assert(err, IsNil)
 
