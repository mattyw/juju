--- conflicted
+++ resolved
@@ -74,13 +74,8 @@
 	}
 }
 
-<<<<<<< HEAD
-func (s *StateSuite) TestIsStateServer(c *gc.C) {
-	c.Assert(s.State.IsStateServer(), jc.IsTrue)
-=======
 func (s *StateSuite) TestIsController(c *gc.C) {
 	c.Assert(s.State.IsController(), jc.IsTrue)
->>>>>>> 1cd7ac8c
 	st2 := s.Factory.MakeModel(c, nil)
 	defer st2.Close()
 	c.Assert(st2.IsController(), jc.IsFalse)
@@ -1160,11 +1155,7 @@
 	st2 := s.Factory.MakeModel(c, nil)
 	defer st2.Close()
 	_, err = st2.AddMachine("quantal", state.JobManageModel)
-<<<<<<< HEAD
-	c.Assert(err, gc.ErrorMatches, "cannot add a new machine: state server jobs specified but not allowed")
-=======
 	c.Assert(err, gc.ErrorMatches, "cannot add a new machine: controller jobs specified but not allowed")
->>>>>>> 1cd7ac8c
 }
 
 func (s *StateSuite) TestAddMachines(c *gc.C) {
@@ -1910,7 +1901,6 @@
 	charm := s.AddTestingCharm(c, "dummy")
 	_, err := s.State.AddService(state.AddServiceArgs{Name: "wordpress", Owner: "user-notAuser", Charm: charm})
 	c.Assert(err, gc.ErrorMatches, `cannot add service "wordpress": model user "notAuser@local" not found`)
-<<<<<<< HEAD
 }
 
 func (s *StateSuite) TestAddServiceWithDefaultBindings(c *gc.C) {
@@ -2028,8 +2018,6 @@
 		c.Check(err, gc.ErrorMatches, `cannot add service "yoursql": `+test.expectedError)
 		c.Check(err, jc.Satisfies, errors.IsNotValid)
 	}
-=======
->>>>>>> 1cd7ac8c
 }
 
 func (s *StateSuite) TestAddServiceMachinePlacementInvalidSeries(c *gc.C) {
@@ -2432,11 +2420,7 @@
 }
 
 func (s *StateSuite) TestWatchModelsLifecycle(c *gc.C) {
-<<<<<<< HEAD
-	// Initial event reports the state server model.
-=======
 	// Initial event reports the controller model.
->>>>>>> 1cd7ac8c
 	w := s.State.WatchModels()
 	defer statetesting.AssertStop(c, w)
 	wc := statetesting.NewStringsWatcherC(c, s.State, w)
@@ -2828,11 +2812,7 @@
 	wc.AssertNoChange()
 }
 
-<<<<<<< HEAD
-func (s *StateSuite) TestWatchStateServerInfo(c *gc.C) {
-=======
 func (s *StateSuite) TestWatchControllerInfo(c *gc.C) {
->>>>>>> 1cd7ac8c
 	_, err := s.State.AddMachine("quantal", state.JobManageModel)
 	c.Assert(err, jc.ErrorIsNil)
 
@@ -2845,11 +2825,7 @@
 
 	info, err := s.State.ControllerInfo()
 	c.Assert(err, jc.ErrorIsNil)
-<<<<<<< HEAD
-	c.Assert(info, jc.DeepEquals, &state.StateServerInfo{
-=======
 	c.Assert(info, jc.DeepEquals, &state.ControllerInfo{
->>>>>>> 1cd7ac8c
 		ModelTag:         s.modelTag,
 		MachineIds:       []string{"0"},
 		VotingMachineIds: []string{"0"},
@@ -2867,11 +2843,7 @@
 
 	info, err = s.State.ControllerInfo()
 	c.Assert(err, jc.ErrorIsNil)
-<<<<<<< HEAD
-	c.Assert(info, jc.DeepEquals, &state.StateServerInfo{
-=======
 	c.Assert(info, jc.DeepEquals, &state.ControllerInfo{
->>>>>>> 1cd7ac8c
 		ModelTag:         s.modelTag,
 		MachineIds:       []string{"0", "1", "2"},
 		VotingMachineIds: []string{"0", "1", "2"},
@@ -3990,11 +3962,7 @@
 }
 
 func (s *StateSuite) TestReopenWithNoMachines(c *gc.C) {
-<<<<<<< HEAD
-	expected := &state.StateServerInfo{
-=======
 	expected := &state.ControllerInfo{
->>>>>>> 1cd7ac8c
 		ModelTag: s.modelTag,
 	}
 	info, err := s.State.ControllerInfo()
@@ -4013,19 +3981,11 @@
 func (s *StateSuite) TestEnableHAFailsWithBadCount(c *gc.C) {
 	for _, n := range []int{-1, 2, 6} {
 		changes, err := s.State.EnableHA(n, constraints.Value{}, "", nil)
-<<<<<<< HEAD
-		c.Assert(err, gc.ErrorMatches, "number of state servers must be odd and non-negative")
-		c.Assert(changes.Added, gc.HasLen, 0)
-	}
-	_, err := s.State.EnableHA(replicaset.MaxPeers+2, constraints.Value{}, "", nil)
-	c.Assert(err, gc.ErrorMatches, `state server count is too large \(allowed \d+\)`)
-=======
 		c.Assert(err, gc.ErrorMatches, "number of controllers must be odd and non-negative")
 		c.Assert(changes.Added, gc.HasLen, 0)
 	}
 	_, err := s.State.EnableHA(replicaset.MaxPeers+2, constraints.Value{}, "", nil)
 	c.Assert(err, gc.ErrorMatches, `controller count is too large \(allowed \d+\)`)
->>>>>>> 1cd7ac8c
 }
 
 func (s *StateSuite) TestEnableHAAddsNewMachines(c *gc.C) {
@@ -4242,11 +4202,7 @@
 	changes, err = s.State.EnableHA(3, constraints.Value{}, "quantal", nil)
 	c.Assert(err, jc.ErrorIsNil)
 	c.Assert(changes.Added, gc.HasLen, 1)
-<<<<<<< HEAD
-	s.assertStateServerInfo(c, []string{"0", "1", "2", "3"}, []string{"1", "2", "3"}, nil)
-=======
 	s.assertControllerInfo(c, []string{"0", "1", "2", "3"}, []string{"1", "2", "3"}, nil)
->>>>>>> 1cd7ac8c
 	// machine 0 does not have a vote, so another call to EnableHA
 	// will remove machine 0's JobEnvironManager job.
 	changes, err = s.State.EnableHA(3, constraints.Value{}, "quantal", nil)
@@ -4319,11 +4275,7 @@
 }
 
 func (s *StateSuite) TestEnableHAConcurrentSame(c *gc.C) {
-<<<<<<< HEAD
-	s.PatchValue(state.StateServerAvailable, func(m *state.Machine) (bool, error) {
-=======
 	s.PatchValue(state.ControllerAvailable, func(m *state.Machine) (bool, error) {
->>>>>>> 1cd7ac8c
 		return true, nil
 	})
 
@@ -4348,11 +4300,7 @@
 }
 
 func (s *StateSuite) TestEnableHAConcurrentLess(c *gc.C) {
-<<<<<<< HEAD
-	s.PatchValue(state.StateServerAvailable, func(m *state.Machine) (bool, error) {
-=======
 	s.PatchValue(state.ControllerAvailable, func(m *state.Machine) (bool, error) {
->>>>>>> 1cd7ac8c
 		return true, nil
 	})
 
@@ -4382,11 +4330,7 @@
 }
 
 func (s *StateSuite) TestEnableHAConcurrentMore(c *gc.C) {
-<<<<<<< HEAD
-	s.PatchValue(state.StateServerAvailable, func(m *state.Machine) (bool, error) {
-=======
 	s.PatchValue(state.ControllerAvailable, func(m *state.Machine) (bool, error) {
->>>>>>> 1cd7ac8c
 		return true, nil
 	})
 
@@ -4405,11 +4349,7 @@
 	// find that the number of voting machines in state is greater than
 	// what we're attempting to ensure, and fail.
 	changes, err := s.State.EnableHA(3, constraints.Value{}, "quantal", nil)
-<<<<<<< HEAD
-	c.Assert(err, gc.ErrorMatches, "failed to create new state server machines: cannot reduce state server count")
-=======
 	c.Assert(err, gc.ErrorMatches, "failed to create new controller machines: cannot reduce controller count")
->>>>>>> 1cd7ac8c
 	c.Assert(changes.Added, gc.HasLen, 0)
 
 	// Machine 0 should never have been created.
