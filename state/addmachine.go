// Copyright 2012, 2013 Canonical Ltd.
// Licensed under the AGPLv3, see LICENCE file for details.

package state

import (
	"fmt"
	"strconv"
	"time"

	"github.com/juju/errors"
	"github.com/juju/names"
	"github.com/juju/replicaset"
	jujutxn "github.com/juju/txn"
	"gopkg.in/mgo.v2/bson"
	"gopkg.in/mgo.v2/txn"

	"github.com/juju/juju/constraints"
	"github.com/juju/juju/instance"
	"github.com/juju/juju/network"
)

// MachineTemplate holds attributes that are to be associated
// with a newly created machine.
type MachineTemplate struct {
	// Series is the series to be associated with the new machine.
	Series string

	// Constraints are the constraints to be used when finding
	// an instance for the machine.
	Constraints constraints.Value

	// Jobs holds the jobs to run on the machine's instance.
	// A machine must have at least one job to do.
	// JobManageModel can only be part of the jobs
	// when the first (bootstrap) machine is added.
	Jobs []MachineJob

	// NoVote holds whether a machine running
	// a controller should abstain from peer voting.
	// It is ignored if Jobs does not contain JobManageModel.
	NoVote bool

	// Addresses holds the addresses to be associated with the
	// new machine.
	Addresses []network.Address

	// InstanceId holds the instance id to associate with the machine.
	// If this is empty, the provisioner will try to provision the machine.
	// If this is non-empty, the HardwareCharacteristics and Nonce
	// fields must be set appropriately.
	InstanceId instance.Id

	// HardwareCharacteristics holds the h/w characteristics to
	// be associated with the machine.
	HardwareCharacteristics instance.HardwareCharacteristics

	// RequestedNetworks holds a list of network names the machine
	// should be part of.
	//
	// TODO(dimitern): Drop this in favor of constraints in a follow-up.
	RequestedNetworks []string

	// Volumes holds the parameters for volumes that are to be created
	// and attached to the machine.
	Volumes []MachineVolumeParams

	// VolumeAttachments holds the parameters for attaching existing
	// volumes to the machine.
	VolumeAttachments map[names.VolumeTag]VolumeAttachmentParams

	// Filesystems holds the parameters for filesystems that are to be
	// created and attached to the machine.
	Filesystems []MachineFilesystemParams

	// FilesystemAttachments holds the parameters for attaching existing
	// filesystems to the machine.
	FilesystemAttachments map[names.FilesystemTag]FilesystemAttachmentParams

	// Nonce holds a unique value that can be used to check
	// if a new instance was really started for this machine.
	// See Machine.SetProvisioned. This must be set if InstanceId is set.
	Nonce string

	// Dirty signifies whether the new machine will be treated
	// as unclean for unit-assignment purposes.
	Dirty bool

	// Placement holds the placement directive that will be associated
	// with the machine.
	Placement string

	// principals holds the principal units that will
	// associated with the machine.
	principals []string
}

// MachineVolumeParams holds the parameters for creating a volume and
// attaching it to a new machine.
type MachineVolumeParams struct {
	Volume     VolumeParams
	Attachment VolumeAttachmentParams
}

// MachineFilesystemParams holds the parameters for creating a filesystem
// and attaching it to a new machine.
type MachineFilesystemParams struct {
	Filesystem FilesystemParams
	Attachment FilesystemAttachmentParams
}

// AddMachineInsideNewMachine creates a new machine within a container
// of the given type inside another new machine. The two given templates
// specify the form of the child and parent respectively.
func (st *State) AddMachineInsideNewMachine(template, parentTemplate MachineTemplate, containerType instance.ContainerType) (*Machine, error) {
	mdoc, ops, err := st.addMachineInsideNewMachineOps(template, parentTemplate, containerType)
	if err != nil {
		return nil, errors.Annotate(err, "cannot add a new machine")
	}
	return st.addMachine(mdoc, ops)
}

// AddMachineInsideMachine adds a machine inside a container of the
// given type on the existing machine with id=parentId.
func (st *State) AddMachineInsideMachine(template MachineTemplate, parentId string, containerType instance.ContainerType) (*Machine, error) {
	mdoc, ops, err := st.addMachineInsideMachineOps(template, parentId, containerType)
	if err != nil {
		return nil, errors.Annotate(err, "cannot add a new machine")
	}
	return st.addMachine(mdoc, ops)
}

// AddMachine adds a machine with the given series and jobs.
// It is deprecated and around for testing purposes only.
func (st *State) AddMachine(series string, jobs ...MachineJob) (*Machine, error) {
	ms, err := st.AddMachines(MachineTemplate{
		Series: series,
		Jobs:   jobs,
	})
	if err != nil {
		return nil, err
	}
	return ms[0], nil
}

// AddOneMachine machine adds a new machine configured according to the
// given template.
func (st *State) AddOneMachine(template MachineTemplate) (*Machine, error) {
	ms, err := st.AddMachines(template)
	if err != nil {
		return nil, err
	}
	return ms[0], nil
}

// AddMachines adds new machines configured according to the
// given templates.
func (st *State) AddMachines(templates ...MachineTemplate) (_ []*Machine, err error) {
	defer errors.DeferredAnnotatef(&err, "cannot add a new machine")
	var ms []*Machine
	env, err := st.Model()
	if err != nil {
		return nil, errors.Trace(err)
	} else if env.Life() != Alive {
		return nil, errors.New("model is no longer alive")
	}
	var ops []txn.Op
	var mdocs []*machineDoc
	for _, template := range templates {
		// Adding a machine without any principals is
		// only permitted if unit placement is supported.
		if len(template.principals) == 0 && template.InstanceId == "" {
			if err := st.supportsUnitPlacement(); err != nil {
				return nil, errors.Trace(err)
			}
		}
		mdoc, addOps, err := st.addMachineOps(template)
		if err != nil {
			return nil, errors.Trace(err)
		}
		mdocs = append(mdocs, mdoc)
		ms = append(ms, newMachine(st, mdoc))
		ops = append(ops, addOps...)
	}
	ssOps, err := st.maintainControllersOps(mdocs, nil)
	if err != nil {
		return nil, errors.Trace(err)
	}
	ops = append(ops, ssOps...)
	ops = append(ops, env.assertAliveOp())
	if err := st.runTransaction(ops); err != nil {
		return nil, onAbort(err, errors.New("model is no longer alive"))
	}
	return ms, nil
}

func (st *State) addMachine(mdoc *machineDoc, ops []txn.Op) (*Machine, error) {
	env, err := st.Model()
	if err != nil {
		return nil, err
	} else if env.Life() != Alive {
		return nil, errors.New("model is no longer alive")
	}
	ops = append([]txn.Op{env.assertAliveOp()}, ops...)
	if err := st.runTransaction(ops); err != nil {
		enverr := env.Refresh()
		if (enverr == nil && env.Life() != Alive) || errors.IsNotFound(enverr) {
			return nil, errors.New("model is no longer alive")
		} else if enverr != nil {
			err = enverr
		}
		return nil, err
	}
	return newMachine(st, mdoc), nil
}

func (st *State) resolveMachineConstraints(cons constraints.Value) (constraints.Value, error) {
	mcons, err := st.resolveConstraints(cons)
	if err != nil {
		return constraints.Value{}, err
	}
	// Machine constraints do not use a container constraint value.
	// Both provisioning and deployment constraints use the same
	// constraints.Value struct so here we clear the container
	// value. Provisioning ignores the container value but clearing
	// it avoids potential confusion.
	mcons.Container = nil
	return mcons, nil
}

// effectiveMachineTemplate verifies that the given template is
// valid and combines it with values from the state
// to produce a resulting template that more accurately
// represents the data that will be inserted into the state.
func (st *State) effectiveMachineTemplate(p MachineTemplate, allowController bool) (tmpl MachineTemplate, err error) {
	// First check for obvious errors.
	if p.Series == "" {
		return tmpl, errors.New("no series specified")
	}
	if p.InstanceId != "" {
		if p.Nonce == "" {
			return tmpl, errors.New("cannot add a machine with an instance id and no nonce")
		}
	} else if p.Nonce != "" {
		return tmpl, errors.New("cannot specify a nonce without an instance id")
	}

	p.Constraints, err = st.resolveMachineConstraints(p.Constraints)
	if err != nil {
		return tmpl, err
	}

	if len(p.Jobs) == 0 {
		return tmpl, errors.New("no jobs specified")
	}
	jset := make(map[MachineJob]bool)
	for _, j := range p.Jobs {
		if jset[j] {
			return MachineTemplate{}, errors.Errorf("duplicate job: %s", j)
		}
		jset[j] = true
	}
	if jset[JobManageModel] {
		if !allowController {
			return tmpl, errControllerNotAllowed
		}
	}
	return p, nil
}

// addMachineOps returns operations to add a new top level machine
// based on the given template. It also returns the machine document
// that will be inserted.
func (st *State) addMachineOps(template MachineTemplate) (*machineDoc, []txn.Op, error) {
	template, err := st.effectiveMachineTemplate(template, st.IsController())
	if err != nil {
		return nil, nil, err
	}
	if template.InstanceId == "" {
		if err := st.precheckInstance(template.Series, template.Constraints, template.Placement); err != nil {
			return nil, nil, err
		}
	}
	seq, err := st.sequence("machine")
	if err != nil {
		return nil, nil, err
	}
	mdoc := st.machineDocForTemplate(template, strconv.Itoa(seq))
	prereqOps, machineOp, err := st.insertNewMachineOps(mdoc, template)
	if err != nil {
		return nil, nil, errors.Trace(err)
	}
	prereqOps = append(prereqOps, assertModelAliveOp(st.ModelUUID()))
	prereqOps = append(prereqOps, st.insertNewContainerRefOp(mdoc.Id))
	if template.InstanceId != "" {
		prereqOps = append(prereqOps, txn.Op{
			C:      instanceDataC,
			Id:     mdoc.DocID,
			Assert: txn.DocMissing,
			Insert: &instanceData{
				DocID:      mdoc.DocID,
				MachineId:  mdoc.Id,
				InstanceId: template.InstanceId,
				ModelUUID:  mdoc.ModelUUID,
				Arch:       template.HardwareCharacteristics.Arch,
				Mem:        template.HardwareCharacteristics.Mem,
				RootDisk:   template.HardwareCharacteristics.RootDisk,
				CpuCores:   template.HardwareCharacteristics.CpuCores,
				CpuPower:   template.HardwareCharacteristics.CpuPower,
				Tags:       template.HardwareCharacteristics.Tags,
				AvailZone:  template.HardwareCharacteristics.AvailabilityZone,
			},
		})
	}

	return mdoc, append(prereqOps, machineOp), nil
}

// supportsContainerType reports whether the machine supports the given
// container type. If the machine's supportedContainers attribute is
// set, this decision can be made right here, otherwise we assume that
// everything will be ok and later on put the container into an error
// state if necessary.
func (m *Machine) supportsContainerType(ctype instance.ContainerType) bool {
	supportedContainers, ok := m.SupportedContainers()
	if !ok {
		// We don't know yet, so we report that we support the container.
		return true
	}
	for _, ct := range supportedContainers {
		if ct == ctype {
			return true
		}
	}
	return false
}

// addMachineInsideMachineOps returns operations to add a machine inside
// a container of the given type on an existing machine.
func (st *State) addMachineInsideMachineOps(template MachineTemplate, parentId string, containerType instance.ContainerType) (*machineDoc, []txn.Op, error) {
	if template.InstanceId != "" {
		return nil, nil, errors.New("cannot specify instance id for a new container")
	}
	template, err := st.effectiveMachineTemplate(template, false)
	if err != nil {
		return nil, nil, err
	}
	if containerType == "" {
		return nil, nil, errors.New("no container type specified")
	}
	// Adding a machine within a machine implies add-machine or placement.
	if err := st.supportsUnitPlacement(); err != nil {
		return nil, nil, err
	}

	// If a parent machine is specified, make sure it exists
	// and can support the requested container type.
	parent, err := st.Machine(parentId)
	if err != nil {
		return nil, nil, err
	}
	if !parent.supportsContainerType(containerType) {
		return nil, nil, errors.Errorf("machine %s cannot host %s containers", parentId, containerType)
	}
	newId, err := st.newContainerId(parentId, containerType)
	if err != nil {
		return nil, nil, err
	}
	mdoc := st.machineDocForTemplate(template, newId)
	mdoc.ContainerType = string(containerType)
	prereqOps, machineOp, err := st.insertNewMachineOps(mdoc, template)
	if err != nil {
		return nil, nil, errors.Trace(err)
	}
	prereqOps = append(prereqOps,
		// Update containers record for host machine.
		st.addChildToContainerRefOp(parentId, mdoc.Id),
		// Create a containers reference document for the container itself.
		st.insertNewContainerRefOp(mdoc.Id),
	)
	return mdoc, append(prereqOps, machineOp), nil
}

// newContainerId returns a new id for a machine within the machine
// with id parentId and the given container type.
func (st *State) newContainerId(parentId string, containerType instance.ContainerType) (string, error) {
	seq, err := st.sequence(fmt.Sprintf("machine%s%sContainer", parentId, containerType))
	if err != nil {
		return "", err
	}
	return fmt.Sprintf("%s/%s/%d", parentId, containerType, seq), nil
}

// addMachineInsideNewMachineOps returns operations to create a new
// machine within a container of the given type inside another
// new machine. The two given templates specify the form
// of the child and parent respectively.
func (st *State) addMachineInsideNewMachineOps(template, parentTemplate MachineTemplate, containerType instance.ContainerType) (*machineDoc, []txn.Op, error) {
	if template.InstanceId != "" || parentTemplate.InstanceId != "" {
		return nil, nil, errors.New("cannot specify instance id for a new container")
	}
	seq, err := st.sequence("machine")
	if err != nil {
		return nil, nil, err
	}
	parentTemplate, err = st.effectiveMachineTemplate(parentTemplate, false)
	if err != nil {
		return nil, nil, err
	}
	if containerType == "" {
		return nil, nil, errors.New("no container type specified")
	}
	if parentTemplate.InstanceId == "" {
		// Adding a machine within a machine implies add-machine or placement.
		if err := st.supportsUnitPlacement(); err != nil {
			return nil, nil, err
		}
		if err := st.precheckInstance(parentTemplate.Series, parentTemplate.Constraints, parentTemplate.Placement); err != nil {
			return nil, nil, err
		}
	}

	parentDoc := st.machineDocForTemplate(parentTemplate, strconv.Itoa(seq))
	newId, err := st.newContainerId(parentDoc.Id, containerType)
	if err != nil {
		return nil, nil, err
	}
	template, err = st.effectiveMachineTemplate(template, false)
	if err != nil {
		return nil, nil, err
	}
	mdoc := st.machineDocForTemplate(template, newId)
	mdoc.ContainerType = string(containerType)
	parentPrereqOps, parentOp, err := st.insertNewMachineOps(parentDoc, parentTemplate)
	if err != nil {
		return nil, nil, errors.Trace(err)
	}
	prereqOps, machineOp, err := st.insertNewMachineOps(mdoc, template)
	if err != nil {
		return nil, nil, errors.Trace(err)
	}
	prereqOps = append(prereqOps, parentPrereqOps...)
	prereqOps = append(prereqOps,
		// The host machine doesn't exist yet, create a new containers record.
		st.insertNewContainerRefOp(mdoc.Id),
		// Create a containers reference document for the container itself.
		st.insertNewContainerRefOp(parentDoc.Id, mdoc.Id),
	)
	return mdoc, append(prereqOps, parentOp, machineOp), nil
}

func (st *State) machineDocForTemplate(template MachineTemplate, id string) *machineDoc {
	// We ignore the error from Select*Address as an error indicates
	// no address is available, in which case the empty address is returned
	// and setting the preferred address to an empty one is the correct
	// thing to do when none is available.
	privateAddr, _ := network.SelectInternalAddress(template.Addresses, false)
	publicAddr, _ := network.SelectPublicAddress(template.Addresses)
	return &machineDoc{
		DocID:                   st.docID(id),
		Id:                      id,
		ModelUUID:               st.ModelUUID(),
		Series:                  template.Series,
		Jobs:                    template.Jobs,
		Clean:                   !template.Dirty,
		Principals:              template.principals,
		Life:                    Alive,
		Nonce:                   template.Nonce,
		Addresses:               fromNetworkAddresses(template.Addresses, OriginMachine),
		PreferredPrivateAddress: fromNetworkAddress(privateAddr, OriginMachine),
		PreferredPublicAddress:  fromNetworkAddress(publicAddr, OriginMachine),
		NoVote:                  template.NoVote,
		Placement:               template.Placement,
	}
}

// insertNewMachineOps returns operations to insert the given machine
// document into the database, based on the given template. Only the
// constraints and networks are used from the template.
func (st *State) insertNewMachineOps(mdoc *machineDoc, template MachineTemplate) (prereqOps []txn.Op, machineOp txn.Op, err error) {
	statusDoc := statusDoc{
		Status:    StatusPending,
		ModelUUID: st.ModelUUID(),
		Updated:   time.Now().UnixNano(),
	}
<<<<<<< HEAD

	prereqOps, machineOp = st.baseNewMachineOps(
		mdoc, statusDoc, template.Constraints, template.RequestedNetworks)
=======
	globalKey := machineGlobalKey(mdoc.Id)
	prereqOps = []txn.Op{
		createConstraintsOp(st, globalKey, template.Constraints),
		createStatusOp(st, globalKey, statusDoc),
		// TODO(dimitern): Drop requested networks across the board in a
		// follow-up.
		createRequestedNetworksOp(st, globalKey, template.RequestedNetworks),
		createMachineBlockDevicesOp(mdoc.Id),
	}
>>>>>>> e13ffd1c

	storageOps, volumeAttachments, filesystemAttachments, err := st.machineStorageOps(
		mdoc, &machineStorageParams{
			filesystems:           template.Filesystems,
			filesystemAttachments: template.FilesystemAttachments,
			volumes:               template.Volumes,
			volumeAttachments:     template.VolumeAttachments,
		},
	)
	if err != nil {
		return nil, txn.Op{}, errors.Trace(err)
	}
	for _, a := range volumeAttachments {
		mdoc.Volumes = append(mdoc.Volumes, a.tag.Id())
	}
	for _, a := range filesystemAttachments {
		mdoc.Filesystems = append(mdoc.Filesystems, a.tag.Id())
	}
	prereqOps = append(prereqOps, storageOps...)

	// At the last moment we still have statusDoc in scope, set the initial
	// history entry. This is risky, and may lead to extra entries, but that's
	// an intrinsic problem with mixing txn and non-txn ops -- we can't sync
	// them cleanly.
	probablyUpdateStatusHistory(st, machineGlobalKey(mdoc.Id), statusDoc)
	return prereqOps, machineOp, nil
}

func (st *State) baseNewMachineOps(mdoc *machineDoc, statusDoc statusDoc, cons constraints.Value, networks []string) (prereqOps []txn.Op, machineOp txn.Op) {
	machineOp = txn.Op{
		C:      machinesC,
		Id:     mdoc.DocID,
		Assert: txn.DocMissing,
		Insert: mdoc,
	}

	globalKey := machineGlobalKey(mdoc.Id)
	prereqOps = []txn.Op{
		createConstraintsOp(st, globalKey, cons),
		createStatusOp(st, globalKey, statusDoc),
		// TODO(dimitern) 2014-04-04 bug #1302498
		// Once we can add networks independently of machine
		// provisioning, we should check the given networks are valid
		// and known before setting them.
		createRequestedNetworksOp(st, globalKey, networks),
		createMachineBlockDevicesOp(mdoc.Id),
	}
	return prereqOps, machineOp
}

type machineStorageParams struct {
	volumes               []MachineVolumeParams
	volumeAttachments     map[names.VolumeTag]VolumeAttachmentParams
	filesystems           []MachineFilesystemParams
	filesystemAttachments map[names.FilesystemTag]FilesystemAttachmentParams
}

// machineStorageOps creates txn.Ops for creating volumes, filesystems,
// and attachments to the specified machine. The results are the txn.Ops,
// and the tags of volumes and filesystems newly attached to the machine.
func (st *State) machineStorageOps(
	mdoc *machineDoc, args *machineStorageParams,
) ([]txn.Op, []volumeAttachmentTemplate, []filesystemAttachmentTemplate, error) {
	var filesystemOps, volumeOps []txn.Op
	var fsAttachments []filesystemAttachmentTemplate
	var volumeAttachments []volumeAttachmentTemplate

	// Create filesystems and filesystem attachments.
	for _, f := range args.filesystems {
		ops, filesystemTag, volumeTag, err := st.addFilesystemOps(f.Filesystem, mdoc.Id)
		if err != nil {
			return nil, nil, nil, errors.Trace(err)
		}
		filesystemOps = append(filesystemOps, ops...)
		fsAttachments = append(fsAttachments, filesystemAttachmentTemplate{
			filesystemTag, f.Filesystem.storage, f.Attachment,
		})
		if volumeTag != (names.VolumeTag{}) {
			// The filesystem requires a volume, so create a volume attachment too.
			volumeAttachments = append(volumeAttachments, volumeAttachmentTemplate{
				volumeTag, VolumeAttachmentParams{},
			})
		}
	}

	// Create volumes and volume attachments.
	for _, v := range args.volumes {
		ops, tag, err := st.addVolumeOps(v.Volume, mdoc.Id)
		if err != nil {
			return nil, nil, nil, errors.Trace(err)
		}
		volumeOps = append(volumeOps, ops...)
		volumeAttachments = append(volumeAttachments, volumeAttachmentTemplate{
			tag, v.Attachment,
		})
	}

	// TODO(axw) handle args.filesystemAttachments, args.volumeAttachments
	// when we handle attaching to existing (e.g. shared) storage.

	ops := make([]txn.Op, 0, len(filesystemOps)+len(volumeOps)+len(fsAttachments)+len(volumeAttachments))
	if len(fsAttachments) > 0 {
		attachmentOps := createMachineFilesystemAttachmentsOps(mdoc.Id, fsAttachments)
		ops = append(ops, filesystemOps...)
		ops = append(ops, attachmentOps...)
	}
	if len(volumeAttachments) > 0 {
		attachmentOps := createMachineVolumeAttachmentsOps(mdoc.Id, volumeAttachments)
		ops = append(ops, volumeOps...)
		ops = append(ops, attachmentOps...)
	}
	return ops, volumeAttachments, fsAttachments, nil
}

// addMachineStorageAttachmentsOps returns txn.Ops for adding the IDs of
// attached volumes and filesystems to an existing machine. Filesystem
// mount points are checked against existing filesystem attachments for
// conflicts, with a txn.Op added to prevent concurrent additions as
// necessary.
func addMachineStorageAttachmentsOps(
	machine *Machine,
	volumes []volumeAttachmentTemplate,
	filesystems []filesystemAttachmentTemplate,
) ([]txn.Op, error) {
	var updates bson.D
	assert := isAliveDoc
	if len(volumes) > 0 {
		volumeIds := make([]string, len(volumes))
		for i, v := range volumes {
			volumeIds[i] = v.tag.Id()
		}
		updates = append(updates, bson.DocElem{"$addToSet", bson.D{{
			"volumes", bson.D{{"$each", volumeIds}}}},
		})
	}
	if len(filesystems) > 0 {
		filesystemIds := make([]string, len(filesystems))
		var withLocation []filesystemAttachmentTemplate
		for i, f := range filesystems {
			filesystemIds[i] = f.tag.Id()
			if !f.params.locationAutoGenerated {
				// If the location was not automatically
				// generated, we must ensure it does not
				// conflict with any existing storage.
				// Generated paths are guaranteed to be
				// unique.
				withLocation = append(withLocation, f)
			}
		}
		updates = append(updates, bson.DocElem{"$addToSet", bson.D{{
			"filesystems", bson.D{{"$each", filesystemIds}}}},
		})
		if len(withLocation) > 0 {
			if err := validateFilesystemMountPoints(machine, withLocation); err != nil {
				return nil, errors.Annotate(err, "validating filesystem mount points")
			}
			// Make sure no filesystems are added concurrently.
			assert = append(assert, bson.DocElem{
				"filesystems", bson.D{{"$not", bson.D{{
					"$elemMatch", bson.D{{
						"$nin", machine.doc.Filesystems,
					}},
				}}}},
			})
		}
	}
	return []txn.Op{{
		C:      machinesC,
		Id:     machine.doc.Id,
		Assert: assert,
		Update: updates,
	}}, nil
}

func hasJob(jobs []MachineJob, job MachineJob) bool {
	for _, j := range jobs {
		if j == job {
			return true
		}
	}
	return false
}

var errControllerNotAllowed = errors.New("controller jobs specified but not allowed")

// maintainControllersOps returns a set of operations that will maintain
// the controller information when the given machine documents
// are added to the machines collection. If currentInfo is nil,
// there can be only one machine document and it must have
// id 0 (this is a special case to allow adding the bootstrap machine)
func (st *State) maintainControllersOps(mdocs []*machineDoc, currentInfo *ControllerInfo) ([]txn.Op, error) {
	var newIds, newVotingIds []string
	for _, doc := range mdocs {
		if !hasJob(doc.Jobs, JobManageModel) {
			continue
		}
		newIds = append(newIds, doc.Id)
		if !doc.NoVote {
			newVotingIds = append(newVotingIds, doc.Id)
		}
	}
	if len(newIds) == 0 {
		return nil, nil
	}
	if currentInfo == nil {
		// Allow bootstrap machine only.
		if len(mdocs) != 1 || mdocs[0].Id != "0" {
			return nil, errControllerNotAllowed
		}
		var err error
		currentInfo, err = st.ControllerInfo()
		if err != nil {
			return nil, errors.Annotate(err, "cannot get controller info")
		}
		if len(currentInfo.MachineIds) > 0 || len(currentInfo.VotingMachineIds) > 0 {
			return nil, errors.New("controllers already exist")
		}
	}
	ops := []txn.Op{{
		C:  controllersC,
		Id: modelGlobalKey,
		Assert: bson.D{{
			"$and", []bson.D{
				{{"machineids", bson.D{{"$size", len(currentInfo.MachineIds)}}}},
				{{"votingmachineids", bson.D{{"$size", len(currentInfo.VotingMachineIds)}}}},
			},
		}},
		Update: bson.D{
			{"$addToSet", bson.D{{"machineids", bson.D{{"$each", newIds}}}}},
			{"$addToSet", bson.D{{"votingmachineids", bson.D{{"$each", newVotingIds}}}}},
		},
	}}
	return ops, nil
}

// EnableHA adds controller machines as necessary to make
// the number of live controllers equal to numControllers. The given
// constraints and series will be attached to any new machines.
// If placement is not empty, any new machines which may be required are started
// according to the specified placement directives until the placement list is
// exhausted; thereafter any new machines are started according to the constraints and series.
func (st *State) EnableHA(
	numControllers int, cons constraints.Value, series string, placement []string,
) (ControllersChanges, error) {

	if numControllers < 0 || (numControllers != 0 && numControllers%2 != 1) {
		return ControllersChanges{}, errors.New("number of controllers must be odd and non-negative")
	}
	if numControllers > replicaset.MaxPeers {
		return ControllersChanges{}, errors.Errorf("controller count is too large (allowed %d)", replicaset.MaxPeers)
	}
	var change ControllersChanges
	buildTxn := func(attempt int) ([]txn.Op, error) {
		currentInfo, err := st.ControllerInfo()
		if err != nil {
			return nil, err
		}
		desiredControllerCount := numControllers
		if desiredControllerCount == 0 {
			desiredControllerCount = len(currentInfo.VotingMachineIds)
			if desiredControllerCount <= 1 {
				desiredControllerCount = 3
			}
		}
		if len(currentInfo.VotingMachineIds) > desiredControllerCount {
			return nil, errors.New("cannot reduce controller count")
		}

		intent, err := st.enableHAIntentions(currentInfo, placement)
		if err != nil {
			return nil, err
		}
		voteCount := 0
		for _, m := range intent.maintain {
			if m.WantsVote() {
				voteCount++
			}
		}
		if voteCount == desiredControllerCount && len(intent.remove) == 0 {
			return nil, jujutxn.ErrNoOperations
		}
		// Promote as many machines as we can to fulfil the shortfall.
		if n := desiredControllerCount - voteCount; n < len(intent.promote) {
			intent.promote = intent.promote[:n]
		}
		voteCount += len(intent.promote)

		if n := desiredControllerCount - voteCount; n < len(intent.convert) {
			intent.convert = intent.convert[:n]
		}
		voteCount += len(intent.convert)

		intent.newCount = desiredControllerCount - voteCount

		logger.Infof("%d new machines; promoting %v; converting %v", intent.newCount, intent.promote, intent.convert)

		var ops []txn.Op
		ops, change, err = st.enableHAIntentionOps(intent, currentInfo, cons, series)
		return ops, err
	}
	if err := st.run(buildTxn); err != nil {
		err = errors.Annotate(err, "failed to create new controller machines")
		return ControllersChanges{}, err
	}
	return change, nil
}

// Change in controllers after the ensure availability txn has committed.
type ControllersChanges struct {
	Added      []string
	Removed    []string
	Maintained []string
	Promoted   []string
	Demoted    []string
	Converted  []string
}

// enableHAIntentionOps returns operations to fulfil the desired intent.
func (st *State) enableHAIntentionOps(
	intent *enableHAIntent,
	currentInfo *ControllerInfo,
	cons constraints.Value,
	series string,
) ([]txn.Op, ControllersChanges, error) {
	var ops []txn.Op
	var change ControllersChanges
	for _, m := range intent.promote {
		ops = append(ops, promoteControllerOps(m)...)
		change.Promoted = append(change.Promoted, m.doc.Id)
	}
	for _, m := range intent.demote {
		ops = append(ops, demoteControllerOps(m)...)
		change.Demoted = append(change.Demoted, m.doc.Id)
	}
	for _, m := range intent.convert {
		ops = append(ops, convertControllerOps(m)...)
		change.Converted = append(change.Converted, m.doc.Id)
	}
	// Use any placement directives that have been provided
	// when adding new machines, until the directives have
	// been all used up. Set up a helper function to do the
	// work required.
	placementCount := 0
	getPlacement := func() string {
		if placementCount >= len(intent.placement) {
			return ""
		}
		result := intent.placement[placementCount]
		placementCount++
		return result
	}
	mdocs := make([]*machineDoc, intent.newCount)
	for i := range mdocs {
		template := MachineTemplate{
			Series: series,
			Jobs: []MachineJob{
				JobHostUnits,
				JobManageModel,
			},
			Constraints: cons,
			Placement:   getPlacement(),
		}
		mdoc, addOps, err := st.addMachineOps(template)
		if err != nil {
			return nil, ControllersChanges{}, err
		}
		mdocs[i] = mdoc
		ops = append(ops, addOps...)
		change.Added = append(change.Added, mdoc.Id)

	}
	for _, m := range intent.remove {
		ops = append(ops, removeControllerOps(m)...)
		change.Removed = append(change.Removed, m.doc.Id)

	}

	for _, m := range intent.maintain {
		tag, err := names.ParseTag(m.Tag().String())
		if err != nil {
			return nil, ControllersChanges{}, errors.Annotate(err, "could not parse machine tag")
		}
		if tag.Kind() != names.MachineTagKind {
			return nil, ControllersChanges{}, errors.Errorf("expected machine tag kind, got %s", tag.Kind())
		}
		change.Maintained = append(change.Maintained, tag.Id())
	}
	ssOps, err := st.maintainControllersOps(mdocs, currentInfo)
	if err != nil {
		return nil, ControllersChanges{}, errors.Annotate(err, "cannot prepare machine add operations")
	}
	ops = append(ops, ssOps...)
	return ops, change, nil
}

// controllerAvailable returns true if the specified controller machine is
// available.
var controllerAvailable = func(m *Machine) (bool, error) {
	// TODO(axw) #1271504 2014-01-22
	// Check the controller's associated mongo health;
	// requires coordination with worker/peergrouper.
	return m.AgentPresence()
}

type enableHAIntent struct {
	newCount  int
	placement []string

	promote, maintain, demote, remove, convert []*Machine
}

// enableHAIntentions returns what we would like
// to do to maintain the availability of the existing servers
// mentioned in the given info, including:
//   demoting unavailable, voting machines;
//   removing unavailable, non-voting, non-vote-holding machines;
//   gathering available, non-voting machines that may be promoted;
func (st *State) enableHAIntentions(info *ControllerInfo, placement []string) (*enableHAIntent, error) {
	var intent enableHAIntent
	for _, s := range placement {
		// TODO(natefinch): unscoped placements shouldn't ever get here (though
		// they do currently).  We should fix up the CLI to always add a scope
		// to placements and then we can remove the need to deal with unscoped
		// placements.
		p, err := instance.ParsePlacement(s)
		if err == instance.ErrPlacementScopeMissing {
			intent.placement = append(intent.placement, s)
			continue
		}
		if err == nil && p.Scope == instance.MachineScope {
			// TODO(natefinch) add env provider policy to check if conversion is
			// possible (e.g. cannot be supported by Azure in HA mode).

			if names.IsContainerMachine(p.Directive) {
				return nil, errors.New("container placement directives not supported")
			}

			m, err := st.Machine(p.Directive)
			if err != nil {
				return nil, errors.Annotatef(err, "can't find machine for placement directive %q", s)
			}
			if m.IsManager() {
				return nil, errors.Errorf("machine for placement directive %q is already a controller", s)
			}
			intent.convert = append(intent.convert, m)
			intent.placement = append(intent.placement, s)
			continue
		}
		return nil, errors.Errorf("unsupported placement directive %q", s)
	}

	for _, mid := range info.MachineIds {
		m, err := st.Machine(mid)
		if err != nil {
			return nil, err
		}
		available, err := controllerAvailable(m)
		if err != nil {
			return nil, err
		}
		logger.Infof("machine %q, available %v, wants vote %v, has vote %v", m, available, m.WantsVote(), m.HasVote())
		if available {
			if m.WantsVote() {
				intent.maintain = append(intent.maintain, m)
			} else {
				intent.promote = append(intent.promote, m)
			}
			continue
		}
		if m.WantsVote() {
			// The machine wants to vote, so we simply set novote and allow it
			// to run its course to have its vote removed by the worker that
			// maintains the replicaset. We will replace it with an existing
			// non-voting controller if there is one, starting a new one if
			// not.
			intent.demote = append(intent.demote, m)
		} else if m.HasVote() {
			// The machine still has a vote, so keep it around for now.
			intent.maintain = append(intent.maintain, m)
		} else {
			// The machine neither wants to nor has a vote, so remove its
			// JobManageModel job immediately.
			intent.remove = append(intent.remove, m)
		}
	}
	logger.Infof("initial intentions: promote %v; maintain %v; demote %v; remove %v; convert: %v",
		intent.promote, intent.maintain, intent.demote, intent.remove, intent.convert)
	return &intent, nil
}

func convertControllerOps(m *Machine) []txn.Op {
	return []txn.Op{{
		C:  machinesC,
		Id: m.doc.DocID,
		Update: bson.D{
			{"$addToSet", bson.D{{"jobs", JobManageModel}}},
			{"$set", bson.D{{"novote", false}}},
		},
		Assert: bson.D{{"jobs", bson.D{{"$nin", []MachineJob{JobManageModel}}}}},
	}, {
		C:  controllersC,
		Id: modelGlobalKey,
		Update: bson.D{
			{"$addToSet", bson.D{{"votingmachineids", m.doc.Id}}},
			{"$addToSet", bson.D{{"machineids", m.doc.Id}}},
		},
	}}
}

func promoteControllerOps(m *Machine) []txn.Op {
	return []txn.Op{{
		C:      machinesC,
		Id:     m.doc.DocID,
		Assert: bson.D{{"novote", true}},
		Update: bson.D{{"$set", bson.D{{"novote", false}}}},
	}, {
		C:      controllersC,
		Id:     modelGlobalKey,
		Update: bson.D{{"$addToSet", bson.D{{"votingmachineids", m.doc.Id}}}},
	}}
}

func demoteControllerOps(m *Machine) []txn.Op {
	return []txn.Op{{
		C:      machinesC,
		Id:     m.doc.DocID,
		Assert: bson.D{{"novote", false}},
		Update: bson.D{{"$set", bson.D{{"novote", true}}}},
	}, {
		C:      controllersC,
		Id:     modelGlobalKey,
		Update: bson.D{{"$pull", bson.D{{"votingmachineids", m.doc.Id}}}},
	}}
}

func removeControllerOps(m *Machine) []txn.Op {
	return []txn.Op{{
		C:      machinesC,
		Id:     m.doc.DocID,
		Assert: bson.D{{"novote", true}, {"hasvote", false}},
		Update: bson.D{
			{"$pull", bson.D{{"jobs", JobManageModel}}},
			{"$set", bson.D{{"novote", false}}},
		},
	}, {
		C:      controllersC,
		Id:     modelGlobalKey,
		Update: bson.D{{"$pull", bson.D{{"machineids", m.doc.Id}}}},
	}}
}<|MERGE_RESOLUTION|>--- conflicted
+++ resolved
@@ -483,21 +483,9 @@
 		ModelUUID: st.ModelUUID(),
 		Updated:   time.Now().UnixNano(),
 	}
-<<<<<<< HEAD
 
 	prereqOps, machineOp = st.baseNewMachineOps(
 		mdoc, statusDoc, template.Constraints, template.RequestedNetworks)
-=======
-	globalKey := machineGlobalKey(mdoc.Id)
-	prereqOps = []txn.Op{
-		createConstraintsOp(st, globalKey, template.Constraints),
-		createStatusOp(st, globalKey, statusDoc),
-		// TODO(dimitern): Drop requested networks across the board in a
-		// follow-up.
-		createRequestedNetworksOp(st, globalKey, template.RequestedNetworks),
-		createMachineBlockDevicesOp(mdoc.Id),
-	}
->>>>>>> e13ffd1c
 
 	storageOps, volumeAttachments, filesystemAttachments, err := st.machineStorageOps(
 		mdoc, &machineStorageParams{
@@ -538,10 +526,8 @@
 	prereqOps = []txn.Op{
 		createConstraintsOp(st, globalKey, cons),
 		createStatusOp(st, globalKey, statusDoc),
-		// TODO(dimitern) 2014-04-04 bug #1302498
-		// Once we can add networks independently of machine
-		// provisioning, we should check the given networks are valid
-		// and known before setting them.
+		// TODO(dimitern): Drop requested networks across the board in a
+		// follow-up.
 		createRequestedNetworksOp(st, globalKey, networks),
 		createMachineBlockDevicesOp(mdoc.Id),
 	}
