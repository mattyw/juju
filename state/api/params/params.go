--- conflicted
+++ resolved
@@ -103,18 +103,10 @@
 	EntityId string
 }
 
-<<<<<<< HEAD
 // SetAnnotations stores parameters for making the SetAnnotations call.
 type SetAnnotations struct {
-	Id    string
-	Pairs map[string]string
-=======
-// SetAnnotation stores parameters for making the SetAnnotation call.
-type SetAnnotation struct {
 	EntityId string
-	Key      string
-	Value    string
->>>>>>> 50026811
+	Pairs    map[string]string
 }
 
 // Delta holds details of a change to the environment.
