package api

import (
	"fmt"
	"launchpad.net/juju-core/log"
	"launchpad.net/juju-core/state/statecmd"
	"launchpad.net/tomb"
	"strings"
	"sync"
)

// Machine represents the state of a machine.
type Machine struct {
	st  *State
	id  string
	doc rpcMachine
}

// Client represents the client-accessible part of the state.
type Client struct {
	st *State
}

// Client returns an object that can be used
// to access client-specific functionality.
func (st *State) Client() *Client {
	return &Client{st}
}

// MachineInfo holds information about a machine.
type MachineInfo struct {
	InstanceId string // blank if not set.
}

// Status holds information about the status of a juju environment.
type Status struct {
	Machines map[string]MachineInfo
	// TODO the rest
}

// Status returns the status of the juju environment.
func (c *Client) Status() (*Status, error) {
	var s Status
	if err := c.st.call("Client", "", "Status", nil, &s); err != nil {
		return nil, err
	}
	return &s, nil
}

// ServiceSet sets configuration options on a service.
func (c *Client) ServiceSet(service string, options map[string]string) error {
	p := statecmd.ServiceSetParams{
		ServiceName: service,
		Options:     options,
	}
	err := c.st.client.Call("Client", "", "ServiceSet", p, nil)
	return clientError(err)
}

// ServiceSetYAML sets configuration options on a service
// given options in YAML format.
func (c *Client) ServiceSetYAML(service string, yaml string) error {
	p := statecmd.ServiceSetYAMLParams{
		ServiceName: service,
		Config:      yaml,
	}
	err := c.st.client.Call("Client", "", "ServiceSetYAML", p, nil)
	return clientError(err)
}

// ServiceGet returns the configuration for the named service.
func (c *Client) ServiceGet(service string) (*statecmd.ServiceGetResults, error) {
	var results statecmd.ServiceGetResults
	params := statecmd.ServiceGetParams{ServiceName: service}
	err := c.st.client.Call("Client", "", "ServiceGet", params, &results)
	if err != nil {
		return nil, clientError(err)
	}
	return &results, nil
}

<<<<<<< HEAD
// ServiceUnexpose changes the juju-managed firewall to unexpose any ports that
// were also explicitly marked by units as open.  It returns an error or nil.
func (c *Client) ServiceUnexpose(service string) error {
	params := statecmd.ServiceUnexposeParams{ServiceName: service}
	err := c.st.client.Call("Client", "", "ServiceUnexpose", params, nil)
=======
// ServiceExpose changes the juju-managed firewall to expose any ports that
// were also explicitly marked by units as open.
func (c *Client) ServiceExpose(service string) error {
	params := statecmd.ServiceExposeParams{ServiceName: service}
	err := c.st.client.Call("Client", "", "ServiceExpose", params, nil)
>>>>>>> da52c2f0
	if err != nil {
		return clientError(err)
	}
	return nil
}

// EnvironmentInfo holds information about the Juju environment.
type EnvironmentInfo struct {
	DefaultSeries string
	ProviderType  string
}

// EnvironmentInfo returns details about the Juju environment.
func (c *Client) EnvironmentInfo() (*EnvironmentInfo, error) {
	info := new(EnvironmentInfo)
	err := c.st.client.Call("Client", "", "EnvironmentInfo", nil, info)
	if err != nil {
		return nil, clientError(err)
	}
	return info, nil
}

// Machine returns a reference to the machine with the given id.
func (st *State) Machine(id string) (*Machine, error) {
	m := &Machine{
		st: st,
		id: id,
	}
	if err := m.Refresh(); err != nil {
		return nil, err
	}
	return m, nil
}

// Unit represents the state of a service unit.
type Unit struct {
	st   *State
	name string
	doc  rpcUnit
}

// Unit returns a unit by name.
func (st *State) Unit(name string) (*Unit, error) {
	u := &Unit{
		st:   st,
		name: name,
	}
	if err := u.Refresh(); err != nil {
		return nil, err
	}
	return u, nil
}

// Login authenticates as the entity with the given name and password.
// Subsequent requests on the state will act as that entity.
// This method is usually called automatically by Open.
func (st *State) Login(entityName, password string) error {
	return st.call("Admin", "", "Login", &rpcCreds{
		EntityName: entityName,
		Password:   password,
	}, nil)
}

// Id returns the machine id.
func (m *Machine) Id() string {
	return m.id
}

// EntityName returns a name identifying the machine that is safe to use
// as a file name.  The returned name will be different from other
// EntityName values returned by any other entities from the same state.
func (m *Machine) EntityName() string {
	return MachineEntityName(m.Id())
}

// MachineEntityName returns the entity name for the
// machine with the given id.
func MachineEntityName(id string) string {
	return fmt.Sprintf("machine-%s", id)
}

// Refresh refreshes the contents of the machine from the underlying
// state. TODO(rog) It returns a NotFoundError if the machine has been removed.
func (m *Machine) Refresh() error {
	return m.st.call("Machine", m.id, "Get", nil, &m.doc)
}

// String returns the machine's id.
func (m *Machine) String() string {
	return m.id
}

// InstanceId returns the provider specific instance id for this machine
// and whether it has been set.
func (m *Machine) InstanceId() (string, bool) {
	return m.doc.InstanceId, m.doc.InstanceId != ""
}

// SetPassword sets the password for the machine's agent.
func (m *Machine) SetPassword(password string) error {
	return m.st.call("Machine", m.id, "SetPassword", &rpcPassword{
		Password: password,
	}, nil)
}

func (m *Machine) Watch() *EntityWatcher {
	return newEntityWatcher(m.st, "Machine", m.id)
}

type EntityWatcher struct {
	tomb  tomb.Tomb
	wg    sync.WaitGroup
	st    *State
	etype string
	eid   string
	out   chan struct{}
}

func newEntityWatcher(st *State, etype, id string) *EntityWatcher {
	w := &EntityWatcher{
		st:    st,
		etype: etype,
		eid:   id,
		out:   make(chan struct{}),
	}
	go func() {
		defer w.tomb.Done()
		defer close(w.out)
		defer w.wg.Wait() // Wait for watcher to be stopped.
		w.tomb.Kill(w.loop())
	}()
	return w
}

func (w *EntityWatcher) loop() error {
	var id rpcEntityWatcherId
	if err := w.st.call(w.etype, w.eid, "Watch", nil, &id); err != nil {
		return err
	}
	callWatch := func(request string) error {
		return w.st.call("EntityWatcher", id.EntityWatcherId, request, nil, nil)
	}
	w.wg.Add(1)
	go func() {
		// When the EntityWatcher has been stopped, we send a
		// Stop request to the server, which will remove the
		// watcher and return a CodeStopped error to any
		// currently outstanding call to Next.  If a call to
		// Next happens just after the watcher has been stopped,
		// we'll get a CodeNotFound error; Either way we'll
		// return, wait for the stop request to complete, and
		// the watcher will die with all resources cleaned up.
		defer w.wg.Done()
		<-w.tomb.Dying()
		if err := callWatch("Stop"); err != nil {
			log.Printf("state/api: error trying to stop watcher: %v", err)
		}
	}()
	for {
		select {
		case <-w.tomb.Dying():
			return tomb.ErrDying
		case w.out <- struct{}{}:
			// Note that because the change notification
			// contains no information, there's no point in
			// calling Next again until we have sent a notification
			// on w.out.
		}
		if err := callWatch("Next"); err != nil {
			if code := ErrCode(err); code == CodeStopped || code == CodeNotFound {
				if w.tomb.Err() != tomb.ErrStillAlive {
					// The watcher has been stopped at the client end, so we're
					// expecting one of the above two kinds of error.
					// We might see the same errors if the server itself
					// has been shut down, in which case we leave them
					// untouched.
					err = tomb.ErrDying
				}
			}
			return err
		}
	}
	panic("unreachable")
}

func (w *EntityWatcher) Changes() <-chan struct{} {
	return w.out
}

func (w *EntityWatcher) Stop() error {
	w.tomb.Kill(nil)
	return w.tomb.Wait()
}

func (w *EntityWatcher) Err() error {
	return w.tomb.Err()
}

// Refresh refreshes the contents of the Unit from the underlying
// state. TODO(rog) It returns a NotFoundError if the unit has been removed.
func (u *Unit) Refresh() error {
	return u.st.call("Unit", u.name, "Get", nil, &u.doc)
}

// SetPassword sets the password for the unit's agent.
func (u *Unit) SetPassword(password string) error {
	return u.st.call("Unit", u.name, "SetPassword", &rpcPassword{
		Password: password,
	}, nil)
}

// UnitEntityName returns the entity name for the
// unit with the given name.
func UnitEntityName(unitName string) string {
	return "unit-" + strings.Replace(unitName, "/", "-", -1)
}

// EntityName returns a name identifying the unit that is safe to use
// as a file name.  The returned name will be different from other
// EntityName values returned by any other entities from the same state.
func (u *Unit) EntityName() string {
	return UnitEntityName(u.name)
}

// DeployerName returns the entity name of the agent responsible for deploying
// the unit. If no such entity can be determined, false is returned.
func (u *Unit) DeployerName() (string, bool) {
	return u.doc.DeployerName, u.doc.DeployerName != ""
}<|MERGE_RESOLUTION|>--- conflicted
+++ resolved
@@ -79,19 +79,22 @@
 	return &results, nil
 }
 
-<<<<<<< HEAD
-// ServiceUnexpose changes the juju-managed firewall to unexpose any ports that
-// were also explicitly marked by units as open.  It returns an error or nil.
-func (c *Client) ServiceUnexpose(service string) error {
-	params := statecmd.ServiceUnexposeParams{ServiceName: service}
-	err := c.st.client.Call("Client", "", "ServiceUnexpose", params, nil)
-=======
 // ServiceExpose changes the juju-managed firewall to expose any ports that
 // were also explicitly marked by units as open.
 func (c *Client) ServiceExpose(service string) error {
 	params := statecmd.ServiceExposeParams{ServiceName: service}
 	err := c.st.client.Call("Client", "", "ServiceExpose", params, nil)
->>>>>>> da52c2f0
+	if err != nil {
+		return clientError(err)
+	}
+	return nil
+}
+
+// ServiceUnexpose changes the juju-managed firewall to unexpose any ports that
+// were also explicitly marked by units as open.
+func (c *Client) ServiceUnexpose(service string) error {
+	params := statecmd.ServiceUnexposeParams{ServiceName: service}
+	err := c.st.client.Call("Client", "", "ServiceUnexpose", params, nil)
 	if err != nil {
 		return clientError(err)
 	}
