// Copyright 2013 Canonical Ltd.
// Licensed under the AGPLv3, see LICENCE file for details.

package uniter

import (
	"fmt"

	"github.com/juju/charm"
	"github.com/juju/names"

	"github.com/juju/juju/state/api/base"
	"github.com/juju/juju/state/api/common"
	"github.com/juju/juju/state/api/params"
)

const uniterFacade = "Uniter"

// State provides access to the Uniter API facade.
type State struct {
	*common.EnvironWatcher
	*common.APIAddresser

	facade base.FacadeCaller
	// unitTag contains the authenticated unit's tag.
	unitTag string
}

// NewState creates a new client-side Uniter facade.
func NewState(caller base.APICaller, authTag string) *State {
	facadeCaller := base.NewFacadeCaller(caller, uniterFacade)
	return &State{
		EnvironWatcher: common.NewEnvironWatcher(facadeCaller),
		APIAddresser:   common.NewAPIAddresser(facadeCaller),
		facade:         facadeCaller,
		unitTag:        authTag,
	}
}

// life requests the lifecycle of the given entity from the server.
<<<<<<< HEAD
func (st *State) life(tag string) (params.Life, error) {
	return common.Life(st.facade, tag)
=======
func (st *State) life(tag names.Tag) (params.Life, error) {
	return common.Life(st.caller, uniterFacade, tag)
>>>>>>> bdebc636
}

// relation requests relation information from the server.
func (st *State) relation(relationTag, unitTag string) (params.RelationResult, error) {
	nothing := params.RelationResult{}
	var result params.RelationResults
	args := params.RelationUnits{
		RelationUnits: []params.RelationUnit{
			{Relation: relationTag, Unit: unitTag},
		},
	}
	err := st.facade.FacadeCall("Relation", args, &result)
	if err != nil {
		return nothing, err
	}
	if len(result.Results) != 1 {
		return nothing, fmt.Errorf("expected 1 result, got %d", len(result.Results))
	}
	if err := result.Results[0].Error; err != nil {
		return nothing, err
	}
	return result.Results[0], nil
}

// getOneAction retrieves a single Action from the state server.
func (st *State) getOneAction(tag *names.ActionTag) (params.ActionsQueryResult, error) {
	nothing := params.ActionsQueryResult{}

	args := params.Entities{
		Entities: []params.Entity{
			{Tag: tag.String()},
		},
	}

	var results params.ActionsQueryResults
	err := st.call("Actions", args, &results)
	if err != nil {
		return nothing, err
	}

	if len(results.ActionsQueryResults) > 1 {
		return nothing, fmt.Errorf("expected only 1 action query result, got %d", len(results.ActionsQueryResults))
	}

	// handle server errors
	result := results.ActionsQueryResults[0]
	if err := result.Error; err != nil {
		return nothing, err
	}

	return result, nil
}

// Unit provides access to methods of a state.Unit through the facade.
func (st *State) Unit(unitTag string) (*Unit, error) {
	tag, err := names.ParseUnitTag(unitTag)
	if err != nil {
		return nil, err
	}
	life, err := st.life(tag)
	if err != nil {
		return nil, err
	}
	return &Unit{
		tag:  tag,
		life: life,
		st:   st,
	}, nil
}

// Service returns a service state by tag.
func (st *State) Service(serviceTag string) (*Service, error) {
	tag, err := names.ParseServiceTag(serviceTag)
	if err != nil {
		return nil, err
	}
	life, err := st.life(tag)
	if err != nil {
		return nil, err
	}
	return &Service{
		tag:  tag,
		life: life,
		st:   st,
	}, nil
}

// ProviderType returns a provider type used by the current juju
// environment.
//
// TODO(dimitern): We might be able to drop this, once we have machine
// addresses implemented fully. See also LP bug 1221798.
func (st *State) ProviderType() (string, error) {
	var result params.StringResult
	err := st.facade.FacadeCall("ProviderType", nil, &result)
	if err != nil {
		return "", err
	}
	if err := result.Error; err != nil {
		return "", err
	}
	return result.Result, nil
}

// Charm returns the charm with the given URL.
func (st *State) Charm(curl *charm.URL) (*Charm, error) {
	if curl == nil {
		return nil, fmt.Errorf("charm url cannot be nil")
	}
	return &Charm{
		st:  st,
		url: curl.String(),
	}, nil
}

// Relation returns the existing relation with the given tag.
func (st *State) Relation(relationTag string) (*Relation, error) {
	result, err := st.relation(relationTag, st.unitTag)
	if err != nil {
		return nil, err
	}
	tag, err := names.ParseRelationTag(relationTag)
	if err != nil {
		return nil, err
	}
	return &Relation{
		id:   result.Id,
		tag:  tag,
		life: result.Life,
		st:   st,
	}, nil
}

// Action returns the Action with the given tag.
func (st *State) Action(tag names.ActionTag) (*Action, error) {
	result, err := st.getOneAction(&tag)
	if err != nil {
		return nil, err
	}
	return &Action{
		name:   result.Action.Name,
		params: result.Action.Params,
	}, nil
}

// RelationById returns the existing relation with the given id.
func (st *State) RelationById(id int) (*Relation, error) {
	var results params.RelationResults
	args := params.RelationIds{
		RelationIds: []int{id},
	}
	err := st.facade.FacadeCall("RelationById", args, &results)
	if err != nil {
		return nil, err
	}
	if len(results.Results) != 1 {
		return nil, fmt.Errorf("expected 1 result, got %d", len(results.Results))
	}
	result := results.Results[0]
	if err := result.Error; err != nil {
		return nil, err
	}
	relationTag := names.NewRelationTag(result.Key)
	return &Relation{
		id:   result.Id,
		tag:  relationTag,
		life: result.Life,
		st:   st,
	}, nil
}

// Environment returns the environment entity.
func (st *State) Environment() (*Environment, error) {
	var result params.EnvironmentResult
	err := st.facade.FacadeCall("CurrentEnvironment", nil, &result)
	if params.IsCodeNotImplemented(err) {
		// Fall back to using the 1.16 API.
		return st.environment1dot16()
	}
	if err != nil {
		return nil, err
	}
	if err := result.Error; err != nil {
		return nil, err
	}
	return &Environment{
		name: result.Name,
		uuid: result.UUID,
	}, nil
}

// environment1dot16 requests just the UUID of the current environment, when
// using an older API server that does not support CurrentEnvironment API call.
func (st *State) environment1dot16() (*Environment, error) {
	var result params.StringResult
	err := st.facade.FacadeCall("CurrentEnvironUUID", nil, &result)
	if err != nil {
		return nil, err
	}
	if err := result.Error; err != nil {
		return nil, err
	}
	return &Environment{
		uuid: result.Result,
	}, nil
}<|MERGE_RESOLUTION|>--- conflicted
+++ resolved
@@ -38,13 +38,8 @@
 }
 
 // life requests the lifecycle of the given entity from the server.
-<<<<<<< HEAD
-func (st *State) life(tag string) (params.Life, error) {
+func (st *State) life(tag names.Tag) (params.Life, error) {
 	return common.Life(st.facade, tag)
-=======
-func (st *State) life(tag names.Tag) (params.Life, error) {
-	return common.Life(st.caller, uniterFacade, tag)
->>>>>>> bdebc636
 }
 
 // relation requests relation information from the server.
@@ -80,7 +75,7 @@
 	}
 
 	var results params.ActionsQueryResults
-	err := st.call("Actions", args, &results)
+	err := st.facade.FacadeCall("Actions", args, &results)
 	if err != nil {
 		return nothing, err
 	}
