package api

import "launchpad.net/juju-core/rpc"

var (
<<<<<<< HEAD
	ServerError       = serverError
	ErrBadId          = errBadId
	ErrBadCreds       = errBadCreds
	ErrPerm           = errPerm
	ErrNotLoggedIn    = errNotLoggedIn
	ErrUnknownWatcher = errUnknownWatcher
	ErrStoppedWatcher = errStoppedWatcher
)
=======
	ServerError    = serverError
	ErrBadId       = errBadId
	ErrBadCreds    = errBadCreds
	ErrPerm        = errPerm
	ErrNotLoggedIn = errNotLoggedIn
)

// RPCClient returns the RPC client for the state, so that testing
// functions can tickle parts of the API that the conventional entry
// points don't reach.
func RPCClient(st *State) *rpc.Client {
	return st.client
}
>>>>>>> 7784aad8
<|MERGE_RESOLUTION|>--- conflicted
+++ resolved
@@ -3,7 +3,6 @@
 import "launchpad.net/juju-core/rpc"
 
 var (
-<<<<<<< HEAD
 	ServerError       = serverError
 	ErrBadId          = errBadId
 	ErrBadCreds       = errBadCreds
@@ -12,18 +11,10 @@
 	ErrUnknownWatcher = errUnknownWatcher
 	ErrStoppedWatcher = errStoppedWatcher
 )
-=======
-	ServerError    = serverError
-	ErrBadId       = errBadId
-	ErrBadCreds    = errBadCreds
-	ErrPerm        = errPerm
-	ErrNotLoggedIn = errNotLoggedIn
-)
 
 // RPCClient returns the RPC client for the state, so that testing
 // functions can tickle parts of the API that the conventional entry
 // points don't reach.
 func RPCClient(st *State) *rpc.Client {
 	return st.client
-}
->>>>>>> 7784aad8
+}