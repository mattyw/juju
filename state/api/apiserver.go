package api

import (
	"code.google.com/p/go.net/websocket"
	"fmt"
	"launchpad.net/juju-core/log"
	"launchpad.net/juju-core/state"
	"launchpad.net/juju-core/state/statecmd"
	statewatcher "launchpad.net/juju-core/state/watcher"
	"strconv"
	"sync"
)

// TODO(rog) remove this when the rest of the system
// has been updated to set passwords appropriately.
var AuthenticationEnabled = false

// srvRoot represents a single client's connection to the state.
type srvRoot struct {
	admin    *srvAdmin
	client   *srvClient
	srv      *Server
	conn     *websocket.Conn
	watchers *watchers

	user authUser
}

// srvAdmin is the only object that unlogged-in
// clients can access. It holds any methods
// that are needed to log in.
type srvAdmin struct {
	root *srvRoot
}

// srvMachine serves API methods on a machine.
type srvMachine struct {
	root *srvRoot
	m    *state.Machine
}

// srvUnit serves API methods on a unit.
type srvUnit struct {
	root *srvRoot
	u    *state.Unit
}

// srvUser serves API methods on a state User.
type srvUser struct {
	root *srvRoot
	u    *state.User
}

// srvClient serves client-specific API methods.
type srvClient struct {
	root *srvRoot
}

func newStateServer(srv *Server, conn *websocket.Conn) *srvRoot {
	r := &srvRoot{
		srv:      srv,
		conn:     conn,
		watchers: newWatchers(),
	}
	r.admin = &srvAdmin{
		root: r,
	}
	r.client = &srvClient{
		root: r,
	}
	return r
}

// Kill implements rpc.Killer.  It cleans up any resources that need
// cleaning up to ensure that all outstanding requests return.
func (r *srvRoot) Kill() {
	r.watchers.stopAll()
}

// Admin returns an object that provides API access
// to methods that can be called even when not
// authenticated.
func (r *srvRoot) Admin(id string) (*srvAdmin, error) {
	if id != "" {
		// Safeguard id for possible future use.
		return nil, errBadId
	}
	return r.admin, nil
}

// requireAgent checks whether the current client is an agent and hence
// may access the agent APIs.  We filter out non-agents when calling one
// of the accessor functions (Machine, Unit, etc) which avoids us making
// the check in every single request method.
func (r *srvRoot) requireAgent() error {
	e := r.user.entity()
	if e == nil {
		return errNotLoggedIn
	}
	if !isAgent(e) {
		return errPerm
	}
	return nil
}

// requireClient returns an error unless the current
// client is a juju client user.
func (r *srvRoot) requireClient() error {
	e := r.user.entity()
	if e == nil {
		return errNotLoggedIn
	}
	if isAgent(e) {
		return errPerm
	}
	return nil
}

// Machine returns an object that provides
// API access to methods on a state.Machine.
func (r *srvRoot) Machine(id string) (*srvMachine, error) {
	if err := r.requireAgent(); err != nil {
		return nil, err
	}
	m, err := r.srv.state.Machine(id)
	if err != nil {
		return nil, err
	}
	return &srvMachine{
		root: r,
		m:    m,
	}, nil
}

// Unit returns an object that provides
// API access to methods on a state.Unit.
func (r *srvRoot) Unit(name string) (*srvUnit, error) {
	if err := r.requireAgent(); err != nil {
		return nil, err
	}
	u, err := r.srv.state.Unit(name)
	if err != nil {
		return nil, err
	}
	return &srvUnit{
		root: r,
		u:    u,
	}, nil
}

// User returns an object that provides
// API access to methods on a state.User.
func (r *srvRoot) User(name string) (*srvUser, error) {
	// Any user is allowed to access their own user object.
	// We check at this level rather than at the operation
	// level to stop malicious probing for current user names.
	// When we provide support for user administration,
	// this will need to be changed to allow access to
	// the administrator.
	e := r.user.entity()
	if e == nil {
		return nil, errNotLoggedIn
	}
	if e.EntityName() != name {
		return nil, errPerm
	}
	u, err := r.srv.state.User(name)
	if err != nil {
		return nil, err
	}
	return &srvUser{
		root: r,
		u:    u,
	}, nil
}

// EntityWatcher returns an object that provides
// API access to methods on a state.EntityWatcher.
// Each client has its own current set of watchers, stored
// in r.watchers.
func (r *srvRoot) EntityWatcher(id string) (srvEntityWatcher, error) {
	if err := r.requireAgent(); err != nil {
		return srvEntityWatcher{}, err
	}
	w := r.watchers.get(id)
	if w == nil {
		return srvEntityWatcher{}, errUnknownWatcher
	}
	if _, ok := w.w.(*state.EntityWatcher); !ok {
		return srvEntityWatcher{}, errUnknownWatcher
	}
	return srvEntityWatcher{w}, nil
}

// Client returns an object that provides access
// to methods accessible to non-agent clients.
func (r *srvRoot) Client(id string) (*srvClient, error) {
	if err := r.requireClient(); err != nil {
		return nil, err
	}
	if id != "" {
		// Safeguard id for possible future use.
		return nil, errBadId
	}
	return r.client, nil
}

type srvEntityWatcher struct {
	*srvWatcher
}

// Next returns when a change has occurred to the
// entity being watched since the most recent call to Next
// or the Watch call that created the EntityWatcher.
func (w srvEntityWatcher) Next() error {
	if _, ok := <-w.w.(*state.EntityWatcher).Changes(); ok {
		return nil
	}
	err := w.w.Err()
	if err == nil {
		err = errStoppedWatcher
	}
	return err
}

func (c *srvClient) Status() (Status, error) {
	ms, err := c.root.srv.state.AllMachines()
	if err != nil {
		return Status{}, err
	}
	status := Status{
		Machines: make(map[string]MachineInfo),
	}
	for _, m := range ms {
		instId, _ := m.InstanceId()
		status.Machines[m.Id()] = MachineInfo{
			InstanceId: string(instId),
		}
	}
	return status, nil
}

<<<<<<< HEAD
// ServiceSet implements the server side of Client.ServerSet.
func (c *srvClient) ServiceSet(p statecmd.ServiceSetParams) error {
	return statecmd.ServiceSet(c.root.srv.state, p)
}

// ServiceSetYAML implements the server side of Client.ServerSetYAML.
func (c *srvClient) ServiceSetYAML(p statecmd.ServiceSetYAMLParams) error {
	return statecmd.ServiceSetYAML(c.root.srv.state, p)
}

=======
// ServiceGet returns the configuration for a service or any errors.
>>>>>>> 3ac3df10
func (c *srvClient) ServiceGet(args statecmd.ServiceGetParams) (statecmd.ServiceGetResults, error) {
	return statecmd.ServiceGet(c.root.srv.state, args)
}

// ServiceExpose changes the juju-managed firewall to expose any ports that
// were also explicitly marked by units as open.  It returns any errors or
// nil.
func (c *srvClient) ServiceExpose(args statecmd.ServiceExposeParams) error {
	return statecmd.ServiceExpose(c.root.srv.state, args)
}

// EnvironmentInfo returns information about the current environment (default
// series and type).
func (c *srvClient) EnvironmentInfo() (EnvironmentInfo, error) {
	conf, err := c.root.srv.state.EnvironConfig()
	if err != nil {
		return EnvironmentInfo{}, err
	}
	info := EnvironmentInfo{
		DefaultSeries: conf.DefaultSeries(),
		ProviderType:  conf.Type(),
	}
	return info, nil
}

type rpcCreds struct {
	EntityName string
	Password   string
}

// Login logs in with the provided credentials.
// All subsequent requests on the connection will
// act as the authenticated user.
func (a *srvAdmin) Login(c rpcCreds) error {
	return a.root.user.login(a.root.srv.state, c.EntityName, c.Password)
}

type rpcMachine struct {
	InstanceId string
}

// Get retrieves all the details of a machine.
func (m *srvMachine) Get() (info rpcMachine) {
	instId, _ := m.m.InstanceId()
	info.InstanceId = string(instId)
	return
}

type rpcEntityWatcherId struct {
	EntityWatcherId string
}

func (m *srvMachine) Watch() (rpcEntityWatcherId, error) {
	w := m.m.Watch()
	if _, ok := <-w.Changes(); !ok {
		return rpcEntityWatcherId{}, statewatcher.MustErr(w)
	}
	return rpcEntityWatcherId{
		EntityWatcherId: m.root.watchers.register(w).id,
	}, nil
}

type rpcPassword struct {
	Password string
}

func setPassword(e state.AuthEntity, password string) error {
	// Catch expected common case of mispelled
	// or missing Password parameter.
	if password == "" {
		return fmt.Errorf("password is empty")
	}
	return e.SetPassword(password)
}

// SetPassword sets the machine's password.
func (m *srvMachine) SetPassword(p rpcPassword) error {
	// Allow:
	// - the machine itself.
	// - the environment manager.
	e := m.root.user.entity()
	allow := e.EntityName() == m.m.EntityName() ||
		isMachineWithJob(e, state.JobManageEnviron)
	if !allow {
		return errPerm
	}
	return setPassword(m.m, p.Password)
}

// Get retrieves all the details of a unit.
func (u *srvUnit) Get() (rpcUnit, error) {
	var ru rpcUnit
	ru.DeployerName, _ = u.u.DeployerName()
	// TODO add other unit attributes
	return ru, nil
}

// SetPassword sets the unit's password.
func (u *srvUnit) SetPassword(p rpcPassword) error {
	ename := u.root.user.entity().EntityName()
	// Allow:
	// - the unit itself.
	// - the machine responsible for unit, if unit is principal
	// - the unit's principal unit, if unit is subordinate
	allow := ename == u.u.EntityName()
	if !allow {
		deployerName, ok := u.u.DeployerName()
		allow = ok && ename == deployerName
	}
	if !allow {
		return errPerm
	}
	return setPassword(u.u, p.Password)
}

type rpcUnit struct {
	DeployerName string
	// TODO(rog) other unit attributes.
}

// SetPassword sets the user's password.
func (u *srvUser) SetPassword(p rpcPassword) error {
	return setPassword(u.u, p.Password)
}

type rpcUser struct {
	// This is a placeholder for any information
	// that may be associated with a user in the
	// future.
}

// Get retrieves all details of a user.
func (u *srvUser) Get() (rpcUser, error) {
	return rpcUser{}, nil
}

// authUser holds login details. It's ok to call
// its methods concurrently.
type authUser struct {
	mu      sync.Mutex
	_entity state.AuthEntity // logged-in entity (access only when mu is locked)
}

// login authenticates as entity with the given name,.
func (u *authUser) login(st *state.State, entityName, password string) error {
	u.mu.Lock()
	defer u.mu.Unlock()
	entity, err := st.AuthEntity(entityName)
	if err != nil && !state.IsNotFound(err) {
		return err
	}
	// TODO(rog) remove
	if !AuthenticationEnabled {
		u._entity = entity
		return nil
	}
	// We return the same error when an entity
	// does not exist as for a bad password, so that
	// we don't allow unauthenticated users to find information
	// about existing entities.
	if err != nil || !entity.PasswordValid(password) {
		return errBadCreds
	}
	u._entity = entity
	return nil
}

// entity returns the currently logged-in entity, or nil if not
// currently logged on.  The returned entity should not be modified
// because it may be used concurrently.
func (u *authUser) entity() state.AuthEntity {
	u.mu.Lock()
	defer u.mu.Unlock()
	return u._entity
}

// isMachineWithJob returns whether the given entity is a machine that
// is configured to run the given job.
func isMachineWithJob(e state.AuthEntity, j state.MachineJob) bool {
	m, ok := e.(*state.Machine)
	if !ok {
		return false
	}
	for _, mj := range m.Jobs() {
		if mj == j {
			return true
		}
	}
	return false
}

// isAgent returns whether the given entity is an agent.
func isAgent(e state.AuthEntity) bool {
	_, isUser := e.(*state.User)
	return !isUser
}

// watcher represents the interface provided by state watchers.
type watcher interface {
	Stop() error
	Err() error
}

// watchers holds all the watchers for a connection.
type watchers struct {
	mu    sync.Mutex
	maxId uint64
	ws    map[string]*srvWatcher
}

// srvWatcher holds the details of a watcher.  It also implements the
// Stop RPC method for all watchers.
type srvWatcher struct {
	ws *watchers
	w  watcher
	id string
}

// Stop stops the given watcher. It causes any outstanding
// Next calls to return a CodeStopped error.
// Any subsequent Next calls will return a CodeNotFound
// error because the watcher will no longer exist.
func (w *srvWatcher) Stop() error {
	err := w.w.Stop()
	w.ws.mu.Lock()
	defer w.ws.mu.Unlock()
	delete(w.ws.ws, w.id)
	return err
}

func newWatchers() *watchers {
	return &watchers{
		ws: make(map[string]*srvWatcher),
	}
}

// get returns the srvWatcher registered with the given
// id, or nil if there is no such watcher.
func (ws *watchers) get(id string) *srvWatcher {
	ws.mu.Lock()
	defer ws.mu.Unlock()
	return ws.ws[id]
}

// register records the given watcher and returns
// a srvWatcher instance for it.
func (ws *watchers) register(w watcher) *srvWatcher {
	ws.mu.Lock()
	defer ws.mu.Unlock()
	ws.maxId++
	sw := &srvWatcher{
		ws: ws,
		id: strconv.FormatUint(ws.maxId, 10),
		w:  w,
	}
	ws.ws[sw.id] = sw
	return sw
}

func (ws *watchers) stopAll() {
	ws.mu.Lock()
	defer ws.mu.Unlock()
	for _, w := range ws.ws {
		if err := w.w.Stop(); err != nil {
			log.Printf("state/api: error stopping %T watcher: %v", w, err)
		}
	}
	ws.ws = make(map[string]*srvWatcher)
}<|MERGE_RESOLUTION|>--- conflicted
+++ resolved
@@ -240,7 +240,6 @@
 	return status, nil
 }
 
-<<<<<<< HEAD
 // ServiceSet implements the server side of Client.ServerSet.
 func (c *srvClient) ServiceSet(p statecmd.ServiceSetParams) error {
 	return statecmd.ServiceSet(c.root.srv.state, p)
@@ -251,9 +250,7 @@
 	return statecmd.ServiceSetYAML(c.root.srv.state, p)
 }
 
-=======
 // ServiceGet returns the configuration for a service or any errors.
->>>>>>> 3ac3df10
 func (c *srvClient) ServiceGet(args statecmd.ServiceGetParams) (statecmd.ServiceGetResults, error) {
 	return statecmd.ServiceGet(c.root.srv.state, args)
 }
