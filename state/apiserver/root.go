--- conflicted
+++ resolved
@@ -327,19 +327,11 @@
 	if err != nil {
 		return nil, common.ErrPerm
 	}
-<<<<<<< HEAD
-	switch tagKind {
-	case names.MachineTagKind:
-		return upgrader.NewUpgraderAPI(r.state, r.resources, r)
-	case names.UnitTagKind:
-		return upgrader.NewUnitUpgraderAPI(r.state, r.resources, r)
-=======
 	switch tag.(type) {
 	case names.MachineTag:
 		return upgrader.NewUpgraderAPI(r.srv.state, r.resources, r)
 	case names.UnitTag:
 		return upgrader.NewUnitUpgraderAPI(r.srv.state, r.resources, r)
->>>>>>> c7520176
 	}
 	// Not a machine or unit.
 	return nil, common.ErrPerm
