// Copyright 2012, 2013 Canonical Ltd.
// Licensed under the AGPLv3, see LICENCE file for details.

package apiserver_test

import (
	"errors"
	"fmt"
	"io"
	. "launchpad.net/gocheck"
	"launchpad.net/juju-core/charm"
	"launchpad.net/juju-core/constraints"
	"launchpad.net/juju-core/environs/config"
	"launchpad.net/juju-core/juju/testing"
	"launchpad.net/juju-core/rpc"
	"launchpad.net/juju-core/state"
	"launchpad.net/juju-core/state/api"
	"launchpad.net/juju-core/state/api/params"
	"launchpad.net/juju-core/state/apiserver"
	coretesting "launchpad.net/juju-core/testing"
	"net"
	"strings"
	stdtesting "testing"
	"time"
)

func TestAll(t *stdtesting.T) {
	coretesting.MgoTestPackage(t)
}

type suite struct {
	testing.JujuConnSuite
	listener net.Listener
}

var _ = Suite(&suite{})

func removeServiceAndUnits(c *C, service *state.Service) {
	// Destroy all units for the service.
	units, err := service.AllUnits()
	c.Assert(err, IsNil)
	for _, unit := range units {
		err = unit.EnsureDead()
		c.Assert(err, IsNil)
		err = unit.Remove()
		c.Assert(err, IsNil)
	}
	// TODO: Calling Refresh is required due to LP bug #1152717 - remove when fixed.
	err = service.Refresh()
	c.Assert(err, IsNil)
	err = service.Destroy()
	c.Assert(err, IsNil)

	err = service.Refresh()
	c.Assert(state.IsNotFound(err), Equals, true)
}

var operationPermTests = []struct {
	about string
	// op performs the operation to be tested using the given state
	// connection.  It returns a function that should be used to
	// undo any changes made by the operation.
	op    func(c *C, st *api.State, mst *state.State) (reset func(), err error)
	allow []string
	deny  []string
}{{
	about: "Unit.Get",
	op:    opGetUnitWordpress0,
	deny:  []string{"user-admin", "user-other"},
}, {
	about: "Machine.Get",
	op:    opGetMachine1,
	deny:  []string{"user-admin", "user-other"},
}, {
	about: "Machine.SetAgentAlive",
	op:    opMachine1SetAgentAlive,
	allow: []string{"machine-1"},
}, {
	about: "Machine.SetPassword",
	op:    opMachine1SetPassword,
	// Machine 0 is allowed because it is an environment manager.
	allow: []string{"machine-0", "machine-1"},
}, {
	about: "Machine.SetMongoPassword",
	op:    opMachine1SetMongoPassword,
	allow: []string{"machine-0"},
}, {
	about: "Machine.SetProvisioned",
	op:    opMachine1SetProvisioned,
	allow: []string{"machine-0"},
}, {
	about: "Machine.Constraints",
	op:    opMachine1Constraints,
	// TODO (dimitern): revisit this and relax the restrictions as
	// needed once all agents/tasks are using the API.
	allow: []string{"machine-0"},
}, {
	about: "Machine.Remove",
	op:    opMachine1Remove,
	allow: []string{"machine-0"},
}, {
	about: "Machine.EnsureDead",
	op:    opMachine1EnsureDead,
	// Machine 0 is allowed because it is an environment manager.
	allow: []string{"machine-0", "machine-1"},
<<<<<<< HEAD
}, {
	about: "Machine.Status",
	op:    opMachine1Status,
	// TODO (dimitern): revisit this and relax the restrictions as
	// needed once all agents/tasks are using the API.
	allow: []string{"machine-0"},
=======
>>>>>>> e75660a8
}, {
	about: "Machine.SetStatus",
	op:    opMachine1SetStatus,
	// Machine 0 is allowed because it is an environment manager.
	allow: []string{"machine-0", "machine-1"},
}, {
	about: "Unit.SetPassword (on principal unit)",
	op:    opUnitSetPassword("wordpress/0"),
	allow: []string{"unit-wordpress-0", "machine-1"},
}, {
	about: "Unit.SetPassword (on subordinate unit)",
	op:    opUnitSetPassword("logging/0"),
	allow: []string{"unit-logging-0", "unit-wordpress-0"},
}, {
	about: "State.AllMachines",
	op:    opStateAllMachines,
	allow: []string{"machine-0"},
}, {
	about: "Client.Status",
	op:    opClientStatus,
	allow: []string{"user-admin", "user-other"},
}, {
	about: "Client.ServiceSet",
	op:    opClientServiceSet,
	allow: []string{"user-admin", "user-other"},
}, {
	about: "Client.ServiceSetYAML",
	op:    opClientServiceSetYAML,
	allow: []string{"user-admin", "user-other"},
}, {
	about: "Client.ServiceGet",
	op:    opClientServiceGet,
	allow: []string{"user-admin", "user-other"},
}, {
	about: "Client.Resolved",
	op:    opClientResolved,
	allow: []string{"user-admin", "user-other"},
}, {
	about: "Client.ServiceExpose",
	op:    opClientServiceExpose,
	allow: []string{"user-admin", "user-other"},
}, {
	about: "Client.ServiceUnexpose",
	op:    opClientServiceUnexpose,
	allow: []string{"user-admin", "user-other"},
}, {
	about: "Client.ServiceDeploy",
	op:    opClientServiceDeploy,
	allow: []string{"user-admin", "user-other"},
}, {
	about: "Client.GetAnnotations",
	op:    opClientGetAnnotations,
	allow: []string{"user-admin", "user-other"},
}, {
	about: "Client.SetAnnotations",
	op:    opClientSetAnnotations,
	allow: []string{"user-admin", "user-other"},
}, {
	about: "Client.AddServiceUnits",
	op:    opClientAddServiceUnits,
	allow: []string{"user-admin", "user-other"},
}, {
	about: "Client.DestroyServiceUnits",
	op:    opClientDestroyServiceUnits,
	allow: []string{"user-admin", "user-other"},
}, {
	about: "Client.ServiceDestroy",
	op:    opClientServiceDestroy,
	allow: []string{"user-admin", "user-other"},
}, {
	about: "Client.GetServiceConstraints",
	op:    opClientGetServiceConstraints,
	allow: []string{"user-admin", "user-other"},
}, {
	about: "Client.SetServiceConstraints",
	op:    opClientSetServiceConstraints,
	allow: []string{"user-admin", "user-other"},
}, {
	about: "Client.WatchAll",
	op:    opClientWatchAll,
	allow: []string{"user-admin", "user-other"},
}, {
	about: "Client.CharmInfo",
	op:    opClientCharmInfo,
	allow: []string{"user-admin", "user-other"},
}, {
	about: "Client.AddRelation",
	op:    opClientAddRelation,
	allow: []string{"user-admin", "user-other"},
}, {
	about: "Client.DestroyRelation",
	op:    opClientDestroyRelation,
	allow: []string{"user-admin", "user-other"},
},
}

// allowed returns the set of allowed entities given an allow list and a
// deny list.  If an allow list is specified, only those entities are
// allowed; otherwise those in deny are disallowed.
func allowed(all, allow, deny []string) map[string]bool {
	p := make(map[string]bool)
	if allow != nil {
		for _, e := range allow {
			p[e] = true
		}
		return p
	}
loop:
	for _, e0 := range all {
		for _, e1 := range deny {
			if e1 == e0 {
				continue loop
			}
		}
		p[e0] = true
	}
	return p
}

func (s *suite) TestOperationPerm(c *C) {
	entities := s.setUpScenario(c)
	for i, t := range operationPermTests {
		allow := allowed(entities, t.allow, t.deny)
		for _, e := range entities {
			c.Logf("test %d; %s; entity %q", i, t.about, e)
			st := s.openAs(c, e)
			reset, err := t.op(c, st, s.State)
			if allow[e] {
				c.Check(err, IsNil)
			} else {
				c.Check(err, ErrorMatches, "permission denied")
				c.Check(api.ErrCode(err), Equals, api.CodeUnauthorized)
			}
			reset()
			st.Close()
		}
	}
}

func opGetUnitWordpress0(c *C, st *api.State, mst *state.State) (func(), error) {
	u, err := st.Unit("wordpress/0")
	if err != nil {
		c.Check(u, IsNil)
	} else {
		name, ok := u.DeployerTag()
		c.Check(ok, Equals, true)
		c.Check(name, Equals, "machine-1")
	}
	return func() {}, err
}

func opUnitSetPassword(unitName string) func(c *C, st *api.State, mst *state.State) (func(), error) {
	return func(c *C, st *api.State, mst *state.State) (func(), error) {
		u, err := st.Unit(unitName)
		if err != nil {
			c.Check(u, IsNil)
			return func() {}, err
		}
		err = u.SetPassword("another password")
		if err != nil {
			return func() {}, err
		}
		return func() {
			setDefaultPassword(c, u)
		}, nil
	}
}

func opGetMachine1(c *C, st *api.State, mst *state.State) (func(), error) {
	m, err := st.Machine("1")
	if err != nil {
		c.Check(m, IsNil)
	} else {
		name, ok := m.InstanceId()
		c.Assert(ok, Equals, true)
		c.Assert(name, Equals, "i-machine-1")
	}
	return func() {}, err
}

func opMachine1SetPassword(c *C, st *api.State, mst *state.State) (func(), error) {
	m, err := st.Machine("1")
	if err != nil {
		c.Check(m, IsNil)
		return func() {}, err
	}
	err = m.SetPassword("another password")
	if err != nil {
		return func() {}, err
	}
	return func() {
		setDefaultPassword(c, m)
	}, nil
}

func opMachine1SetAgentAlive(c *C, st *api.State, mst *state.State) (func(), error) {
	m, err := st.Machine("1")
	if err != nil {
		c.Check(m, IsNil)
		return func() {}, err
	}
	pinger, err := m.SetAgentAlive()
	if err != nil {
		return func() {}, err
	}
	err = pinger.Stop()
	c.Check(err, IsNil)
	return func() {}, nil
}

func opMachine1SetMongoPassword(c *C, st *api.State, mst *state.State) (func(), error) {
	m, err := st.Machine("1")
	if err != nil {
		c.Check(m, IsNil)
		return func() {}, err
	}
	err = m.SetMongoPassword("another password")
	if err != nil {
		return func() {}, err
	}
	return func() {
		setDefaultPassword(c, m)
	}, nil
}

func opMachine1SetProvisioned(c *C, st *api.State, mst *state.State) (func(), error) {
	m, err := st.Machine("1")
	if err != nil {
		c.Check(m, IsNil)
		return func() {}, err
	}
	err = m.SetProvisioned("foo", "bar")
	if err != nil && api.ErrCode(err) == api.CodeUnauthorized {
		// We expect this for any entity other than machine-0.
		return func() {}, err
	}

	c.Check(err.Error(), Matches, `cannot set instance id of machine "1": already set`)
	return func() {}, nil
}

func opMachine1Constraints(c *C, st *api.State, mst *state.State) (func(), error) {
	m, err := st.Machine("1")
	if err != nil {
		c.Check(m, IsNil)
		return func() {}, err
	}
	_, err = m.Constraints()
	return func() {}, err
}

func opMachine1Remove(c *C, st *api.State, mst *state.State) (func(), error) {
	m, err := st.Machine("1")
	if err != nil {
		c.Check(m, IsNil)
		return func() {}, err
	}
	err = m.Remove()
	if err != nil && api.ErrCode(err) == api.CodeUnauthorized {
		// We expect this for any entity other than machine-0.
		return func() {}, err
	}

	c.Check(err.Error(), Matches, "cannot remove machine 1: machine is not dead")
	return func() {}, nil
}

func opMachine1EnsureDead(c *C, st *api.State, mst *state.State) (func(), error) {
	m, err := st.Machine("1")
	if err != nil {
		c.Check(m, IsNil)
		return func() {}, err
	}
	err = m.EnsureDead()
	if err != nil && api.ErrCode(err) == api.CodeUnauthorized {
		// We expect this for any entity other than machine-1.
		return func() {}, err
	}

	c.Check(err.Error(), Matches, `machine 1 has unit "wordpress/0" assigned`)
	return func() {}, nil
}

func opMachine1Status(c *C, st *api.State, mst *state.State) (func(), error) {
	m, err := st.Machine("1")
	if err != nil {
		c.Check(m, IsNil)
		return func() {}, err
	}
	_, _, err = m.Status()
	return func() {}, err
}

func opMachine1SetStatus(c *C, st *api.State, mst *state.State) (func(), error) {
	m, err := st.Machine("1")
	if err != nil {
		c.Check(m, IsNil)
		return func() {}, err
	}
	stm, err := mst.Machine("1")
	c.Check(err, IsNil)

	orgStatus, orgInfo, err := stm.Status()
	c.Check(err, IsNil)

	err = m.SetStatus(params.StatusStopped, "blah")
	if err != nil {
		return func() {}, err
	}

	return func() {
		err := m.SetStatus(orgStatus, orgInfo)
		c.Check(err, IsNil)
	}, nil
}

func opClientCharmInfo(c *C, st *api.State, mst *state.State) (func(), error) {
	info, err := st.Client().CharmInfo("local:series/wordpress-3")
	if err != nil {
		c.Check(info, IsNil)
		return func() {}, err
	}
	c.Assert(info.URL, Equals, "local:series/wordpress-3")
	c.Assert(info.Meta.Name, Equals, "wordpress")
	c.Assert(info.Revision, Equals, 3)
	return func() {}, nil
}

func opClientAddRelation(c *C, st *api.State, mst *state.State) (func(), error) {
	_, err := st.Client().AddRelation("nosuch1", "nosuch2")
	if api.ErrCode(err) == api.CodeNotFound {
		err = nil
	}
	return func() {}, err
}

func opClientDestroyRelation(c *C, st *api.State, mst *state.State) (func(), error) {
	err := st.Client().DestroyRelation("nosuch1", "nosuch2")
	if api.ErrCode(err) == api.CodeNotFound {
		err = nil
	}
	return func() {}, err
}

func opClientStatus(c *C, st *api.State, mst *state.State) (func(), error) {
	status, err := st.Client().Status()
	if err != nil {
		c.Check(status, IsNil)
		return func() {}, err
	}
	c.Assert(status, DeepEquals, scenarioStatus)
	return func() {}, nil
}

func resetBlogTitle(c *C, st *api.State) func() {
	return func() {
		err := st.Client().ServiceSet("wordpress", map[string]string{
			"blog-title": "",
		})
		c.Assert(err, IsNil)
	}
}

func opClientServiceSet(c *C, st *api.State, mst *state.State) (func(), error) {
	err := st.Client().ServiceSet("wordpress", map[string]string{
		"blog-title": "foo",
	})
	if err != nil {
		return func() {}, err
	}
	return resetBlogTitle(c, st), nil
}

func opClientServiceSetYAML(c *C, st *api.State, mst *state.State) (func(), error) {
	err := st.Client().ServiceSetYAML("wordpress", `"blog-title": "foo"`)
	if err != nil {
		return func() {}, err
	}
	return resetBlogTitle(c, st), nil
}

func opClientServiceGet(c *C, st *api.State, mst *state.State) (func(), error) {
	// This test only shows that the call is made without error, ensuring the
	// signatures match.
	_, err := st.Client().ServiceGet("wordpress")
	if err != nil {
		return func() {}, err
	}
	return func() {}, nil
}

func opClientServiceExpose(c *C, st *api.State, mst *state.State) (func(), error) {
	// This test only shows that the call is made without error, ensuring the
	// signatures match.
	err := st.Client().ServiceExpose("wordpress")
	if err != nil {
		return func() {}, err
	}
	return func() {
		svc, err := mst.Service("wordpress")
		c.Assert(err, IsNil)
		svc.ClearExposed()
	}, nil
}

func opClientServiceUnexpose(c *C, st *api.State, mst *state.State) (func(), error) {
	// This test only checks that the call is made without error, ensuring the
	// signatures match.
	err := st.Client().ServiceUnexpose("wordpress")
	if err != nil {
		return func() {}, err
	}
	return func() {}, nil
}

func opClientResolved(c *C, st *api.State, _ *state.State) (func(), error) {
	err := st.Client().Resolved("wordpress/0", false)
	// There are several scenarios in which this test is called, one is
	// that the user is not authorized.  In that case we want to exit now,
	// letting the error percolate out so the caller knows that the
	// permission error was correctly generated.
	if err != nil && api.ErrCode(err) == api.CodeUnauthorized {
		return func() {}, err
	}
	// Otherwise, the user was authorized, but we expect an error anyway
	// because the unit is not in an error state when we tried to resolve
	// the error.  Therefore, since it is complaining it means that the
	// call to Resolved worked, so we're happy.
	c.Assert(err, NotNil)
	c.Assert(err.Error(), Equals, `unit "wordpress/0" is not in an error state`)
	return func() {}, nil
}

func opClientGetAnnotations(c *C, st *api.State, mst *state.State) (func(), error) {
	ann, err := st.Client().GetAnnotations("service-wordpress")
	if err != nil {
		return func() {}, err
	}
	c.Assert(ann, DeepEquals, make(map[string]string))
	return func() {}, nil
}

func opClientSetAnnotations(c *C, st *api.State, mst *state.State) (func(), error) {
	pairs := map[string]string{"key1": "value1", "key2": "value2"}
	err := st.Client().SetAnnotations("service-wordpress", pairs)
	if err != nil {
		return func() {}, err
	}
	return func() {
		pairs := map[string]string{"key1": "", "key2": ""}
		st.Client().SetAnnotations("service-wordpress", pairs)
	}, nil
}

func opClientServiceDeploy(c *C, st *api.State, mst *state.State) (func(), error) {
	// This test only checks that the call is made without error, ensuring the
	// signatures match.
	// We are cheating and using a local repo only.

	// Set the CharmStore to the test repository.
	serviceName := "mywordpress"
	charmUrl := "local:series/wordpress"
	parsedUrl := charm.MustParseURL(charmUrl)
	repo, err := charm.InferRepository(parsedUrl, coretesting.Charms.Path)
	originalServerCharmStore := apiserver.CharmStore
	apiserver.CharmStore = repo

	err = st.Client().ServiceDeploy(charmUrl, serviceName, 1, "", constraints.Value{})
	if err != nil {
		return func() {}, err
	}
	return func() {
		apiserver.CharmStore = originalServerCharmStore
		service, err := mst.Service(serviceName)
		c.Assert(err, IsNil)
		removeServiceAndUnits(c, service)
	}, nil
}

func opClientAddServiceUnits(c *C, st *api.State, mst *state.State) (func(), error) {
	_, err := st.Client().AddServiceUnits("nosuch", 1)
	if api.ErrCode(err) == api.CodeNotFound {
		err = nil
	}
	return func() {}, err
}

func opClientDestroyServiceUnits(c *C, st *api.State, mst *state.State) (func(), error) {
	err := st.Client().DestroyServiceUnits([]string{"wordpress/99"})
	if err != nil && strings.HasPrefix(err.Error(), "no units were destroyed") {
		err = nil
	}
	return func() {}, err
}

func opClientServiceDestroy(c *C, st *api.State, mst *state.State) (func(), error) {
	// This test only checks that the call is made without error, ensuring the
	// signatures match.
	err := st.Client().ServiceDestroy("non-existent")
	if api.ErrCode(err) == api.CodeNotFound {
		err = nil
	}
	return func() {}, err
}

func opClientGetServiceConstraints(c *C, st *api.State, mst *state.State) (func(), error) {
	// This test only checks that the call is made without error, ensuring the
	// signatures match.
	_, err := st.Client().GetServiceConstraints("wordpress")
	return func() {}, err
}

func opClientSetServiceConstraints(c *C, st *api.State, mst *state.State) (func(), error) {
	// This test only checks that the call is made without error, ensuring the
	// signatures match.
	nullConstraints := constraints.Value{}
	err := st.Client().SetServiceConstraints("wordpress", nullConstraints)
	if err != nil {
		return func() {}, err
	}
	return func() {}, nil
}

func opClientWatchAll(c *C, st *api.State, mst *state.State) (func(), error) {
	watcher, err := st.Client().WatchAll()
	if err == nil {
		watcher.Stop()
	}
	return func() {}, err
}

func opStateAllMachines(c *C, st *api.State, mst *state.State) (func(), error) {
	machines, err := st.AllMachines()
	if err != nil {
		c.Check(machines, IsNil)
	} else {
		c.Check(machines, HasLen, 3)
	}

	return func() {}, err
}

// scenarioStatus describes the expected state
// of the juju environment set up by setUpScenario.
var scenarioStatus = &api.Status{
	Machines: map[string]api.MachineInfo{
		"0": {
			InstanceId: "i-machine-0",
		},
		"1": {
			InstanceId: "i-machine-1",
		},
		"2": {
			InstanceId: "i-machine-2",
		},
	},
}

// setUpScenario makes an environment scenario suitable for
// testing most kinds of access scenario. It returns
// a list of all the entities in the scenario.
//
// When the scenario is initialized, we have:
// user-admin
// user-other
// machine-0
//  instance-id="i-machine-0"
//  nonce="fake_nonce"
//  jobs=manage-environ
//  status=started, info=""
// machine-1
//  instance-id="i-machine-1"
//  nonce="fake_nonce"
//  jobs=host-units
//  status=started, info=""
//  constraints=mem=1G
// machine-2
//  instance-id="i-machine-2"
//  nonce="fake_nonce"
//  jobs=host-units
//  status=started, info=""
// service-wordpress
// service-logging
// unit-wordpress-0
//     deployer-name=machine-1
// unit-logging-0
//  deployer-name=unit-wordpress-0
// unit-wordpress-1
//     deployer-name=machine-2
// unit-logging-1
//  deployer-name=unit-wordpress-1
//
// The passwords for all returned entities are
// set to the entity name with a " password" suffix.
//
// Note that there is nothing special about machine-0
// here - it's the environment manager in this scenario
// just because machine 0 has traditionally been the
// environment manager (bootstrap machine), so is
// hopefully easier to remember as such.
func (s *suite) setUpScenario(c *C) (entities []string) {
	add := func(e state.Tagger) {
		entities = append(entities, e.Tag())
	}
	u, err := s.State.User("admin")
	c.Assert(err, IsNil)
	setDefaultPassword(c, u)
	add(u)

	u, err = s.State.AddUser("other", "")
	c.Assert(err, IsNil)
	setDefaultPassword(c, u)
	add(u)

	m, err := s.State.AddMachine("series", state.JobManageEnviron)
	c.Assert(err, IsNil)
	c.Assert(m.Tag(), Equals, "machine-0")
	err = m.SetProvisioned(state.InstanceId("i-"+m.Tag()), "fake_nonce")
	c.Assert(err, IsNil)
	setDefaultPassword(c, m)
	setDefaultStatus(c, m)
	add(m)

	_, err = s.State.AddService("mysql", s.AddTestingCharm(c, "mysql"))
	c.Assert(err, IsNil)

	wordpress, err := s.State.AddService("wordpress", s.AddTestingCharm(c, "wordpress"))
	c.Assert(err, IsNil)

	_, err = s.State.AddService("logging", s.AddTestingCharm(c, "logging"))
	c.Assert(err, IsNil)

	eps, err := s.State.InferEndpoints([]string{"logging", "wordpress"})
	c.Assert(err, IsNil)
	rel, err := s.State.AddRelation(eps...)
	c.Assert(err, IsNil)

	for i := 0; i < 2; i++ {
		wu, err := wordpress.AddUnit()
		c.Assert(err, IsNil)
		c.Assert(wu.Tag(), Equals, fmt.Sprintf("unit-wordpress-%d", i))
		setDefaultPassword(c, wu)
		add(wu)

		m, err := s.State.AddMachine("series", state.JobHostUnits)
		c.Assert(err, IsNil)
		c.Assert(m.Tag(), Equals, fmt.Sprintf("machine-%d", i+1))
		if i == 1 {
			err = m.SetConstraints(constraints.MustParse("mem=1G"))
			c.Assert(err, IsNil)
		}
		err = m.SetProvisioned(state.InstanceId("i-"+m.Tag()), "fake_nonce")
		c.Assert(err, IsNil)
		setDefaultPassword(c, m)
		setDefaultStatus(c, m)
		add(m)

		err = wu.AssignToMachine(m)
		c.Assert(err, IsNil)

		deployer, ok := wu.DeployerTag()
		c.Assert(ok, Equals, true)
		c.Assert(deployer, Equals, fmt.Sprintf("machine-%d", i+1))

		wru, err := rel.Unit(wu)
		c.Assert(err, IsNil)

		// Create the subordinate unit as a side-effect of entering
		// scope in the principal's relation-unit.
		err = wru.EnterScope(nil)
		c.Assert(err, IsNil)

		lu, err := s.State.Unit(fmt.Sprintf("logging/%d", i))
		c.Assert(err, IsNil)
		c.Assert(lu.IsPrincipal(), Equals, false)
		deployer, ok = lu.DeployerTag()
		c.Assert(ok, Equals, true)
		c.Assert(deployer, Equals, fmt.Sprintf("unit-wordpress-%d", i))
		setDefaultPassword(c, lu)
		add(lu)
	}
	return
}

// apiAuthenticator represents a simple authenticator object with only the
// SetPassword and Tag methods.  This will fit types from both the state
// and api packages, as those in the api package do not have PasswordValid().
type apiAuthenticator interface {
	state.Tagger
	SetPassword(string) error
}

func setDefaultPassword(c *C, e apiAuthenticator) {
	err := e.SetPassword(defaultPassword(e))
	c.Assert(err, IsNil)
}

func defaultPassword(e apiAuthenticator) string {
	return e.Tag() + " password"
}

type setStatuser interface {
	SetStatus(status params.Status, info string) error
}

func setDefaultStatus(c *C, entity setStatuser) {
	err := entity.SetStatus(params.StatusStarted, "")
	c.Assert(err, IsNil)
}

var badLoginTests = []struct {
	tag      string
	password string
	err      string
	code     string
}{{
	tag:      "user-admin",
	password: "wrong password",
	err:      "invalid entity name or password",
	code:     api.CodeUnauthorized,
}, {
	tag:      "user-foo",
	password: "password",
	err:      "invalid entity name or password",
	code:     api.CodeUnauthorized,
}, {
	tag:      "bar",
	password: "password",
	err:      `invalid entity tag "bar"`,
}}

func (s *suite) TestBadLogin(c *C) {
	_, info, err := s.APIConn.Environ.StateInfo()
	c.Assert(err, IsNil)
	for i, t := range badLoginTests {
		c.Logf("test %d; entity %q; password %q", i, t.tag, t.password)
		info.Tag = ""
		info.Password = ""
		func() {
			st, err := api.Open(info)
			c.Assert(err, IsNil)
			defer st.Close()

			_, err = st.Machine("0")
			c.Assert(err, ErrorMatches, "not logged in")
			c.Assert(api.ErrCode(err), Equals, api.CodeUnauthorized, Commentf("error %#v", err))

			_, err = st.Unit("foo/0")
			c.Assert(err, ErrorMatches, "not logged in")
			c.Assert(api.ErrCode(err), Equals, api.CodeUnauthorized)

			err = st.Login(t.tag, t.password)
			c.Assert(err, ErrorMatches, t.err)
			c.Assert(api.ErrCode(err), Equals, t.code)

			_, err = st.Machine("0")
			c.Assert(err, ErrorMatches, "not logged in")
			c.Assert(api.ErrCode(err), Equals, api.CodeUnauthorized)
		}()
	}
}

func (s *suite) TestClientStatus(c *C) {
	s.setUpScenario(c)
	status, err := s.APIState.Client().Status()
	c.Assert(err, IsNil)
	c.Assert(status, DeepEquals, scenarioStatus)
}

func (s *suite) TestClientServerSet(c *C) {
	dummy, err := s.State.AddService("dummy", s.AddTestingCharm(c, "dummy"))
	c.Assert(err, IsNil)
	err = s.APIState.Client().ServiceSet("dummy", map[string]string{
		"title":    "xxx",
		"username": "yyy",
	})
	c.Assert(err, IsNil)
	conf, err := dummy.Config()
	c.Assert(err, IsNil)
	c.Assert(conf.Map(), DeepEquals, map[string]interface{}{
		"title":    "xxx",
		"username": "yyy",
	})
}

func (s *suite) TestClientServiceSetYAML(c *C) {
	dummy, err := s.State.AddService("dummy", s.AddTestingCharm(c, "dummy"))
	c.Assert(err, IsNil)
	err = s.APIState.Client().ServiceSetYAML("dummy", "title: aaa\nusername: bbb")
	c.Assert(err, IsNil)
	conf, err := dummy.Config()
	c.Assert(err, IsNil)
	c.Assert(conf.Map(), DeepEquals, map[string]interface{}{
		"title":    "aaa",
		"username": "bbb",
	})
}

var clientAddServiceUnitsTests = []struct {
	about    string
	expected []string
	err      string
}{
	{
		about:    "returns unit names",
		expected: []string{"dummy/0", "dummy/1", "dummy/2"},
	},
	{
		about: "fails trying to add zero units",
		err:   "must add at least one unit",
	},
}

func (s *suite) TestClientAddServiceUnits(c *C) {
	_, err := s.State.AddService("dummy", s.AddTestingCharm(c, "dummy"))
	c.Assert(err, IsNil)
	for i, t := range clientAddServiceUnitsTests {
		c.Logf("test %d. %s", i, t.about)
		units, err := s.APIState.Client().AddServiceUnits("dummy", len(t.expected))
		if t.err != "" {
			c.Assert(err, ErrorMatches, t.err)
			continue
		}
		c.Assert(err, IsNil)
		c.Assert(units, DeepEquals, t.expected)
	}
}

var clientCharmInfoTests = []struct {
	about string
	url   string
	err   string
}{
	{
		about: "retrieves charm info",
		url:   "local:series/wordpress-3",
	},
	{
		about: "invalid URL",
		url:   "not-valid",
		err:   `charm URL has invalid schema: "not-valid"`,
	},
	{
		about: "unknown charm",
		url:   "cs:missing/one-1",
		err:   `charm "cs:missing/one-1" not found`,
	},
}

func (s *suite) TestClientCharmInfo(c *C) {
	// Use wordpress for tests so that we can compare Provides and Requires.
	charm := s.AddTestingCharm(c, "wordpress")
	for i, t := range clientCharmInfoTests {
		c.Logf("test %d. %s", i, t.about)
		info, err := s.APIState.Client().CharmInfo(t.url)
		if t.err != "" {
			c.Assert(err, ErrorMatches, t.err)
			continue
		}
		c.Assert(err, IsNil)
		expected := &api.CharmInfo{
			Revision: charm.Revision(),
			URL:      charm.URL().String(),
			Config:   charm.Config(),
			Meta:     charm.Meta(),
		}
		c.Assert(info, DeepEquals, expected)
	}
}

func (s *suite) TestClientEnvironmentInfo(c *C) {
	conf, _ := s.State.EnvironConfig()
	info, err := s.APIState.Client().EnvironmentInfo()
	c.Assert(err, IsNil)
	c.Assert(info.DefaultSeries, Equals, conf.DefaultSeries())
	c.Assert(info.ProviderType, Equals, conf.Type())
	c.Assert(info.Name, Equals, conf.Name())
}

var clientAnnotationsTests = []struct {
	about    string
	initial  map[string]string
	input    map[string]string
	expected map[string]string
	err      string
}{
	{
		about:    "test setting an annotation",
		input:    map[string]string{"mykey": "myvalue"},
		expected: map[string]string{"mykey": "myvalue"},
	},
	{
		about:    "test setting multiple annotations",
		input:    map[string]string{"key1": "value1", "key2": "value2"},
		expected: map[string]string{"key1": "value1", "key2": "value2"},
	},
	{
		about:    "test overriding annotations",
		initial:  map[string]string{"mykey": "myvalue"},
		input:    map[string]string{"mykey": "another-value"},
		expected: map[string]string{"mykey": "another-value"},
	},
	{
		about: "test setting an invalid annotation",
		input: map[string]string{"invalid.key": "myvalue"},
		err:   `cannot update annotations on .*: invalid key "invalid.key"`,
	},
}

func (s *suite) TestClientAnnotations(c *C) {
	// Set up entities.
	service, err := s.State.AddService("dummy", s.AddTestingCharm(c, "dummy"))
	c.Assert(err, IsNil)
	unit, err := service.AddUnit()
	c.Assert(err, IsNil)
	machine, err := s.State.AddMachine("series", state.JobHostUnits)
	c.Assert(err, IsNil)
	environment, err := s.State.Environment()
	c.Assert(err, IsNil)
	entities := []state.TaggedAnnotator{service, unit, machine, environment}
	for i, t := range clientAnnotationsTests {
		for _, entity := range entities {
			id := entity.Tag()
			c.Logf("test %d. %s. entity %s", i, t.about, id)
			// Set initial entity annotations.
			err := entity.SetAnnotations(t.initial)
			c.Assert(err, IsNil)
			// Add annotations using the API call.
			err = s.APIState.Client().SetAnnotations(id, t.input)
			if t.err != "" {
				c.Assert(err, ErrorMatches, t.err)
				continue
			}
			// Check annotations are correctly set.
			dbann, err := entity.Annotations()
			c.Assert(err, IsNil)
			c.Assert(dbann, DeepEquals, t.expected)
			// Retrieve annotations using the API call.
			ann, err := s.APIState.Client().GetAnnotations(id)
			c.Assert(err, IsNil)
			// Check annotations are correctly returned.
			c.Assert(ann, DeepEquals, dbann)
			// Clean up annotations on the current entity.
			cleanup := make(map[string]string)
			for key := range dbann {
				cleanup[key] = ""
			}
			err = entity.SetAnnotations(cleanup)
			c.Assert(err, IsNil)
		}
	}
}

func (s *suite) TestClientAnnotationsBadEntity(c *C) {
	bad := []string{"", "machine", "-foo", "foo-", "---", "machine-jim", "unit-123", "unit-foo", "service-", "service-foo/bar"}
	expected := `invalid entity tag ".*"`
	for _, id := range bad {
		err := s.APIState.Client().SetAnnotations(id, map[string]string{"mykey": "myvalue"})
		c.Assert(err, ErrorMatches, expected)
		_, err = s.APIState.Client().GetAnnotations(id)
		c.Assert(err, ErrorMatches, expected)
	}
}

func (s *suite) TestMachineLogin(c *C) {
	stm, err := s.State.AddMachine("series", state.JobHostUnits)
	c.Assert(err, IsNil)
	err = stm.SetPassword("machine-password")
	c.Assert(err, IsNil)
	err = stm.SetProvisioned("i-foo", "fake_nonce")
	c.Assert(err, IsNil)

	_, info, err := s.APIConn.Environ.StateInfo()
	c.Assert(err, IsNil)

	info.Tag = stm.Tag()
	info.Password = "machine-password"

	st, err := api.Open(info)
	c.Assert(err, IsNil)
	defer st.Close()

	m, err := st.Machine(stm.Id())
	c.Assert(err, IsNil)

	instId, ok := m.InstanceId()
	c.Assert(ok, Equals, true)
	c.Assert(instId, Equals, "i-foo")
}

func (s *suite) TestMachineInstanceId(c *C) {
	stm, err := s.State.AddMachine("series", state.JobHostUnits)
	c.Assert(err, IsNil)
	setDefaultPassword(c, stm)

	// Normal users can't access Machines...
	m, err := s.APIState.Machine(stm.Id())
	c.Assert(err, ErrorMatches, "permission denied")
	c.Assert(api.ErrCode(err), Equals, api.CodeUnauthorized)
	c.Assert(m, IsNil)

	// ... so login as the machine.
	st := s.openAs(c, stm.Tag())
	defer st.Close()

	m, err = st.Machine(stm.Id())
	c.Assert(err, IsNil)

	instId, ok := m.InstanceId()
	c.Check(instId, Equals, "")
	c.Check(ok, Equals, false)

	err = stm.SetProvisioned("foo", "fake_nonce")
	c.Assert(err, IsNil)

	instId, ok = m.InstanceId()
	c.Check(instId, Equals, "")
	c.Check(ok, Equals, false)

	err = m.Refresh()
	c.Assert(err, IsNil)

	instId, ok = m.InstanceId()
	c.Check(ok, Equals, true)
	c.Assert(instId, Equals, "foo")
}
func (s *suite) TestMachineSetProvisioned(c *C) {
	// TODO (dimitern): If we change the permissions for
	// Machine.SetProvisioned to be laxer, change this test accordingly.
	stm, err := s.State.AddMachine("series", state.JobManageEnviron)
	c.Assert(err, IsNil)
	setDefaultPassword(c, stm)

	st := s.openAs(c, stm.Tag())
	defer st.Close()

	m, err := st.Machine(stm.Id())
	c.Assert(err, IsNil)

	instId, ok := stm.InstanceId()
	c.Assert(instId, Equals, state.InstanceId(""))
	c.Assert(ok, Equals, false)
	c.Assert(stm.CheckProvisioned("fake_nonce"), Equals, false)

	err = m.SetProvisioned("foo", "fake_nonce")
	c.Assert(err, IsNil)

	instId, ok = stm.InstanceId()
	c.Assert(instId, Equals, state.InstanceId(""))
	c.Assert(ok, Equals, false)

	err = stm.Refresh()
	c.Assert(err, IsNil)

	instId, ok = stm.InstanceId()
	c.Assert(ok, Equals, true)
	c.Assert(instId, Equals, state.InstanceId("foo"))
	c.Assert(stm.CheckProvisioned("fake_nonce"), Equals, true)
}

func (s *suite) TestMachineSeries(c *C) {
	stm, err := s.State.AddMachine("series", state.JobHostUnits)
	c.Assert(err, IsNil)
	setDefaultPassword(c, stm)

	st := s.openAs(c, stm.Tag())
	defer st.Close()

	m, err := st.Machine(stm.Id())
	c.Assert(err, IsNil)

	c.Assert(m.Series(), Equals, "series")
}

func (s *suite) TestMachineConstraints(c *C) {
	// TODO (dimitern): If we change the permissions for
	// Machine.Constraints to be laxer, change this test accordingly.
	stm, err := s.State.AddMachine("series", state.JobManageEnviron)
	c.Assert(err, IsNil)
	setDefaultPassword(c, stm)
	machineConstraints := constraints.MustParse("mem=1G")

	err = stm.SetConstraints(machineConstraints)
	c.Assert(err, IsNil)

	st := s.openAs(c, stm.Tag())
	defer st.Close()

	m, err := st.Machine(stm.Id())
	c.Assert(err, IsNil)

	cons, err := m.Constraints()
	c.Assert(err, IsNil)
	c.Assert(cons, DeepEquals, machineConstraints)
}

func (s *suite) TestMachineRemove(c *C) {
	// TODO (dimitern): If we change the permissions for
	// Machine.Remove to be laxer, change this test accordingly.
	stm0, err := s.State.AddMachine("series", state.JobManageEnviron)
	c.Assert(err, IsNil)
	setDefaultPassword(c, stm0)

	stm1, err := s.State.AddMachine("series", state.JobHostUnits)
	c.Assert(err, IsNil)
	setDefaultPassword(c, stm1)

	st := s.openAs(c, stm0.Tag())
	defer st.Close()

	m0, err := st.Machine(stm0.Id())
	c.Assert(err, IsNil)
	m1, err := st.Machine(stm1.Id())
	c.Assert(err, IsNil)

	c.Assert(stm0.Life(), Equals, state.Alive)
	c.Assert(stm1.Life(), Equals, state.Alive)

	err = m0.Remove()
	c.Assert(err, ErrorMatches, "cannot remove machine 0: machine is not dead")
	err = m1.Remove()
	c.Assert(err, ErrorMatches, "cannot remove machine 1: machine is not dead")

	err = stm0.EnsureDead()
	c.Assert(err, ErrorMatches, "machine 0 is required by the environment")
	err = stm1.EnsureDead()
	c.Assert(err, IsNil)

	err = stm0.Refresh()
	c.Assert(err, IsNil)
	err = stm1.Refresh()
	c.Assert(err, IsNil)

	c.Assert(stm0.Life(), Equals, state.Alive)
	c.Assert(stm1.Life(), Equals, state.Dead)

	err = m1.Remove()
	c.Assert(err, IsNil)

	err = stm1.Refresh()
	c.Assert(state.IsNotFound(err), Equals, true)
}

func (s *suite) TestMachineLife(c *C) {
	stm, err := s.State.AddMachine("series", state.JobHostUnits)
	c.Assert(err, IsNil)
	setDefaultPassword(c, stm)

	st := s.openAs(c, stm.Tag())
	defer st.Close()

	m, err := st.Machine(stm.Id())
	c.Assert(err, IsNil)

	life := m.Life()
	c.Assert(string(life), Equals, "alive")

	err = stm.EnsureDead()
	c.Assert(err, IsNil)

	life = m.Life()
	c.Assert(string(life), Equals, "alive")

	err = m.Refresh()
	c.Assert(err, IsNil)

	life = m.Life()
	c.Assert(string(life), Equals, "dead")
}

func (s *suite) TestMachineEnsureDead(c *C) {
	stm, err := s.State.AddMachine("series", state.JobHostUnits)
	c.Assert(err, IsNil)
	setDefaultPassword(c, stm)

	st := s.openAs(c, stm.Tag())
	defer st.Close()

	m, err := st.Machine(stm.Id())
	c.Assert(err, IsNil)

	c.Assert(stm.Life(), Equals, state.Alive)

	err = m.EnsureDead()
	c.Assert(err, IsNil)

	err = stm.Refresh()
	c.Assert(err, IsNil)

	c.Assert(stm.Life(), Equals, state.Dead)
}

func (s *suite) TestMachineEnsureDeadWithAssignedUnit(c *C) {
	stm, err := s.State.AddMachine("series", state.JobHostUnits)
	c.Assert(err, IsNil)
	setDefaultPassword(c, stm)

	svc, err := s.State.AddService("wordpress", s.AddTestingCharm(c, "wordpress"))
	c.Assert(err, IsNil)
	unit, err := svc.AddUnit()
	c.Assert(err, IsNil)
	err = unit.AssignToMachine(stm)
	c.Assert(err, IsNil)

	st := s.openAs(c, stm.Tag())
	defer st.Close()

	m, err := st.Machine(stm.Id())
	c.Assert(err, IsNil)

	c.Assert(stm.Life(), Equals, state.Alive)

	err = m.EnsureDead()
	c.Assert(api.ErrCode(err), Equals, api.CodeHasAssignedUnits)
	c.Assert(err, ErrorMatches, `machine 0 has unit "wordpress/0" assigned`)

	err = stm.Refresh()
	c.Assert(err, IsNil)

	c.Assert(stm.Life(), Equals, state.Alive)

	// Once no unit is assigned, lifecycle can advance.
	err = unit.UnassignFromMachine()
	c.Assert(err, IsNil)

	err = m.EnsureDead()
	c.Assert(err, IsNil)

	c.Assert(stm.Life(), Equals, state.Alive)

	err = stm.Refresh()
	c.Assert(err, IsNil)

	c.Assert(stm.Life(), Equals, state.Dead)
}

func (s *suite) TestMachineSetAgentAlive(c *C) {
	stm, err := s.State.AddMachine("series", state.JobHostUnits)
	c.Assert(err, IsNil)
	setDefaultPassword(c, stm)

	st := s.openAs(c, stm.Tag())
	defer st.Close()

	m, err := st.Machine(stm.Id())
	c.Assert(err, IsNil)

	alive, err := stm.AgentAlive()
	c.Assert(err, IsNil)
	c.Assert(alive, Equals, false)

	pinger, err := m.SetAgentAlive()
	c.Assert(err, IsNil)
	c.Assert(pinger, NotNil)

	s.State.Sync()
	alive, err = stm.AgentAlive()
	c.Assert(err, IsNil)
	c.Assert(alive, Equals, true)

	err = pinger.Stop()
	c.Assert(err, IsNil)
}

func (s *suite) TestMachineStatus(c *C) {
	// TODO (dimitern): If we change the permissions for
	// Machine.Status to be laxer, change this test accordingly.
	stm, err := s.State.AddMachine("series", state.JobManageEnviron)
	c.Assert(err, IsNil)
	setDefaultPassword(c, stm)

	err = stm.SetStatus(params.StatusStopped, "blah")
	c.Assert(err, IsNil)

	st := s.openAs(c, stm.Tag())
	defer st.Close()

	m, err := st.Machine(stm.Id())
	c.Assert(err, IsNil)

	status, info, err := m.Status()
	c.Assert(err, IsNil)
	c.Assert(status, Equals, params.StatusStopped)
	c.Assert(info, Equals, "blah")
}

func (s *suite) TestMachineSetStatus(c *C) {
	stm, err := s.State.AddMachine("series", state.JobHostUnits)
	c.Assert(err, IsNil)
	setDefaultPassword(c, stm)

	st := s.openAs(c, stm.Tag())
	defer st.Close()

	m, err := st.Machine(stm.Id())
	c.Assert(err, IsNil)

	status, info, err := stm.Status()
	c.Assert(err, IsNil)
	c.Assert(status, Equals, params.StatusPending)
	c.Assert(info, Equals, "")

	err = m.SetStatus(params.StatusStarted, "blah")
	c.Assert(err, IsNil)

	status, info, err = stm.Status()
	c.Assert(err, IsNil)
	c.Assert(status, Equals, params.StatusStarted)
	c.Assert(info, Equals, "blah")
}

func (s *suite) TestMachineRefresh(c *C) {
	// Add a machine and get its instance id (it's empty at first).
	stm, err := s.State.AddMachine("series", state.JobHostUnits)
	c.Assert(err, IsNil)
	oldId, _ := stm.InstanceId()
	c.Assert(oldId, Equals, state.InstanceId(""))

	// Now open the state connection for that machine.
	setDefaultPassword(c, stm)
	st := s.openAs(c, stm.Tag())
	defer st.Close()

	// Get the machine through the API.
	m, err := st.Machine(stm.Id())
	c.Assert(err, IsNil)
	// Set the original machine's instance id and nonce.
	err = stm.SetProvisioned("foo", "fake_nonce")
	c.Assert(err, IsNil)
	newId, _ := stm.InstanceId()
	c.Assert(newId, Equals, state.InstanceId("foo"))

	// Get the instance id of the machine through the API,
	// it should match the oldId, before the refresh.
	mId, _ := m.InstanceId()
	c.Assert(state.InstanceId(mId), Equals, oldId)
	err = m.Refresh()
	c.Assert(err, IsNil)
	// Now the instance id should be the new one.
	mId, _ = m.InstanceId()
	c.Assert(state.InstanceId(mId), Equals, newId)
}

func (s *suite) TestMachineSetPassword(c *C) {
	stm, err := s.State.AddMachine("series", state.JobHostUnits)
	c.Assert(err, IsNil)
	setDefaultPassword(c, stm)

	st := s.openAs(c, stm.Tag())
	defer st.Close()
	m, err := st.Machine(stm.Id())
	c.Assert(err, IsNil)

	err = m.SetPassword("foo")
	c.Assert(err, IsNil)

	err = stm.Refresh()
	c.Assert(err, IsNil)
	c.Assert(stm.PasswordValid("foo"), Equals, true)
}

func (s *suite) TestMachineSetMongoPassword(c *C) {
	stm, err := s.State.AddMachine("series", state.JobManageEnviron)
	c.Assert(err, IsNil)
	setDefaultPassword(c, stm)

	st := s.openAs(c, stm.Tag())
	defer st.Close()
	m, err := st.Machine(stm.Id())
	c.Assert(err, IsNil)

	err = m.SetMongoPassword("foo")
	c.Assert(err, IsNil)

	testingDialOpts := state.DialOpts{
		Timeout:    100 * time.Millisecond,
		RetryDelay: 0,
	}
	testingStateInfo := &state.Info{
		Addrs:    []string{coretesting.MgoAddr},
		CACert:   []byte(coretesting.CACert),
		Tag:      stm.Tag(),
		Password: "bar",
	}
	// Check that we cannot log in with the wrong password.
	st1, err := state.Open(testingStateInfo, testingDialOpts)
	c.Assert(state.IsUnauthorizedError(err), Equals, true)

	// Check that we can log in with the correct password.
	testingStateInfo.Password = "foo"
	st1, err = state.Open(testingStateInfo, testingDialOpts)
	c.Assert(err, IsNil)
	st1.Close()
}

func (s *suite) TestMachineSetPasswordInMongo(c *C) {
	allowStateAccess := map[state.MachineJob]bool{
		state.JobManageEnviron: true,
		state.JobServeAPI:      true,
		state.JobHostUnits:     false,
	}

	for job, canOpenState := range allowStateAccess {
		stm, err := s.State.AddMachine("series", job)
		c.Assert(err, IsNil)
		setDefaultPassword(c, stm)

		st := s.openAs(c, stm.Tag())
		defer st.Close()
		m, err := st.Machine(stm.Id())
		c.Assert(err, IsNil)

		// Sanity check to start with.
		err = s.tryOpenState(c, m, defaultPassword(stm))
		c.Assert(state.IsUnauthorizedError(err), Equals, true, Commentf("%v", err))

		err = m.SetPassword("foo")
		c.Assert(err, IsNil)

		err = s.tryOpenState(c, m, "foo")
		if canOpenState {
			c.Assert(err, IsNil)
		} else {
			c.Assert(state.IsUnauthorizedError(err), Equals, true, Commentf("%v", err))
		}
	}
}

func (s *suite) tryOpenState(c *C, e apiAuthenticator, password string) error {
	stateInfo := s.StateInfo(c)
	stateInfo.Tag = e.Tag()
	stateInfo.Password = password
	st, err := state.Open(stateInfo, state.DialOpts{
		Timeout:    25 * time.Millisecond,
		RetryDelay: 0,
	})
	if err == nil {
		st.Close()
	}
	return err
}

func (s *suite) TestMachineTag(c *C) {
	c.Assert(api.MachineTag("2"), Equals, "machine-2")

	stm, err := s.State.AddMachine("series", state.JobHostUnits)
	c.Assert(err, IsNil)
	setDefaultPassword(c, stm)
	st := s.openAs(c, "machine-0")
	defer st.Close()
	m, err := st.Machine("0")
	c.Assert(err, IsNil)
	c.Assert(m.Tag(), Equals, "machine-0")
}

func (s *suite) TestMachineWatch(c *C) {
	stm, err := s.State.AddMachine("series", state.JobHostUnits)
	c.Assert(err, IsNil)
	setDefaultPassword(c, stm)

	st := s.openAs(c, stm.Tag())
	defer st.Close()
	m, err := st.Machine(stm.Id())
	c.Assert(err, IsNil)
	w0 := m.Watch()
	w1 := m.Watch()

	// Initial event.
	ok := chanReadEmpty(c, w0.Changes(), "watcher 0")
	c.Assert(ok, Equals, true)

	ok = chanReadEmpty(c, w1.Changes(), "watcher 1")
	c.Assert(ok, Equals, true)

	// No subsequent event until something changes.
	select {
	case <-w0.Changes():
		c.Fatalf("unexpected value on watcher 0")
	case <-w1.Changes():
		c.Fatalf("unexpected value on watcher 1")
	case <-time.After(20 * time.Millisecond):
	}

	err = stm.SetProvisioned("foo", "fake_nonce")
	c.Assert(err, IsNil)

	// Next event.
	ok = chanReadEmpty(c, w0.Changes(), "watcher 0")
	c.Assert(ok, Equals, true)
	ok = chanReadEmpty(c, w1.Changes(), "watcher 1")
	c.Assert(ok, Equals, true)

	err = w0.Stop()
	c.Check(err, IsNil)
	err = w1.Stop()
	c.Check(err, IsNil)

	ok = chanReadEmpty(c, w0.Changes(), "watcher 0")
	c.Assert(ok, Equals, false)
	ok = chanReadEmpty(c, w1.Changes(), "watcher 1")
	c.Assert(ok, Equals, false)
}

func (s *suite) TestStateAllMachines(c *C) {
	stMachines := make([]*state.Machine, 3)
	var err error
	for i := 0; i < len(stMachines); i++ {
		job := state.JobHostUnits
		if i == 0 {
			job = state.JobManageEnviron
		}
		stMachines[i], err = s.State.AddMachine("series", job)
		c.Assert(err, IsNil)
		setDefaultPassword(c, stMachines[i])
	}
	// TODO (dimitern): If we change the permissions for
	// State.AllMachines to be laxer, change this test accordingly.
	st := s.openAs(c, stMachines[0].Tag())
	defer st.Close()

	ids, err := st.AllMachines()
	c.Assert(err, IsNil)
	c.Assert(ids, HasLen, 3)
	for i := 0; i < len(ids); i++ {
		c.Assert(ids[i].Id(), Equals, fmt.Sprintf("%d", i))
	}

	err = stMachines[1].EnsureDead()
	c.Assert(err, IsNil)
	err = stMachines[1].Remove()
	c.Assert(err, IsNil)

	ids, err = st.AllMachines()
	c.Assert(err, IsNil)
	c.Assert(ids, HasLen, 2)
	c.Assert(ids[0].Id(), Equals, "0")
	c.Assert(ids[1].Id(), Equals, "2")
}

func (s *suite) TestStateWatchMachines(c *C) {
	stMachines := make([]*state.Machine, 3)
	var err error
	for i := range stMachines {
		job := state.JobHostUnits
		if i == 0 {
			job = state.JobManageEnviron
		}
		stMachines[i], err = s.State.AddMachine("series", job)
		c.Assert(err, IsNil)
		setDefaultPassword(c, stMachines[i])
	}
	st := s.openAs(c, stMachines[0].Tag())
	defer st.Close()

	// Start watching.
	machinesWatcher := st.WatchMachines()

	// Initial event.
	ids, ok := chanReadStrings(c, machinesWatcher.Changes(), "machines watcher")
	c.Assert(ok, Equals, true)
	c.Assert(ids, DeepEquals, []string{"0", "1", "2"})

	// No subsequent event until something changes.
	select {
	case <-machinesWatcher.Changes():
		c.Fatalf("unexpected value on machines watcher")
	case <-time.After(20 * time.Millisecond):
	}

	// Trigger a change.
	m, err := st.Machine(stMachines[1].Id())
	c.Assert(err, IsNil)
	err = m.EnsureDead()
	c.Assert(err, IsNil)

	// Next event.
	ids, ok = chanReadStrings(c, machinesWatcher.Changes(), "machines watcher")
	c.Assert(ok, Equals, true)
	c.Assert(ids, DeepEquals, []string{"1"})

	// Check the watcher stops cleanly.
	err = machinesWatcher.Stop()
	c.Check(err, IsNil)

	_, ok = chanReadStrings(c, machinesWatcher.Changes(), "machines watcher")
	c.Assert(ok, Equals, false)
}

func (s *suite) TestStateWatchEnvironConfig(c *C) {
	stm, err := s.State.AddMachine("series", state.JobManageEnviron)
	c.Assert(err, IsNil)
	setDefaultPassword(c, stm)

	st := s.openAs(c, stm.Tag())
	defer st.Close()

	currentConfig, err := s.State.EnvironConfig()
	c.Assert(err, IsNil)

	// Start watching.
	envConfigWatcher := st.WatchEnvironConfig()

	// Initial event.
	envConfig, ok := chanReadConfig(c, envConfigWatcher.Changes(), "environ config watcher")
	c.Assert(ok, Equals, true)
	c.Assert(envConfig, DeepEquals, currentConfig)

	// No subsequent event until something changes.
	select {
	case <-envConfigWatcher.Changes():
		c.Fatalf("unexpected value on environ config watcher")
	case <-time.After(200 * time.Millisecond):
	}

	// Trigger a change.
	attrs := currentConfig.AllAttrs()
	attrs["foo"] = "bar"
	currentConfig, err = config.New(attrs)
	c.Assert(err, IsNil)
	err = s.State.SetEnvironConfig(currentConfig)
	c.Assert(err, IsNil)

	// Next event.
	envConfig, ok = chanReadConfig(c, envConfigWatcher.Changes(), "environ config watcher")
	c.Assert(ok, Equals, true)
	c.Assert(envConfig, DeepEquals, currentConfig)

	// Check the watcher stops cleanly.
	err = envConfigWatcher.Stop()
	c.Assert(err, IsNil)

	_, ok = chanReadConfig(c, envConfigWatcher.Changes(), "environ config watcher")
	c.Assert(ok, Equals, false)
}

func (s *suite) TestServerStopsOutstandingWatchMethod(c *C) {
	// Start our own instance of the server so we have
	// a handle on it to stop it.
	srv, err := apiserver.NewServer(s.State, "localhost:0", []byte(coretesting.ServerCert), []byte(coretesting.ServerKey))
	c.Assert(err, IsNil)

	// Set up state - add entities to watch.
	stm, err := s.State.AddMachine("series", state.JobManageEnviron)
	c.Assert(err, IsNil)
	err = stm.SetPassword("password")
	c.Assert(err, IsNil)

	// Note we can't use openAs because we're
	// not connecting to s.APIConn.
	st, err := api.Open(&api.Info{
		Tag:      stm.Tag(),
		Password: "password",
		Addrs:    []string{srv.Addr()},
		CACert:   []byte(coretesting.CACert),
	})
	c.Assert(err, IsNil)
	defer st.Close()

	m, err := st.Machine(stm.Id())
	c.Assert(err, IsNil)
	c.Assert(m.Id(), Equals, stm.Id())

	// Start one of each type of watcher concurrently.
	machineWatcher := m.Watch()
	machinesWatcher := st.WatchMachines()
	envConfigWatcher := st.WatchEnvironConfig()

	// Initial events for all watchers.
	// (We don't care about the actual data).
	ok := chanReadEmpty(c, machineWatcher.Changes(), "machine 0 watcher")
	c.Assert(ok, Equals, true)
	_, ok = chanReadStrings(c, machinesWatcher.Changes(), "machines watcher")
	c.Assert(ok, Equals, true)
	_, ok = chanReadConfig(c, envConfigWatcher.Changes(), "environ config watcher")
	c.Assert(ok, Equals, true)

	// Wait long enough for the Next request to be sent
	// so it's blocking on the server side.
	time.Sleep(50 * time.Millisecond)
	c.Logf("stopping server")
	err = srv.Stop()
	c.Assert(err, IsNil)
	c.Logf("server stopped")

	// Check each watcher was stopped.
	// (We don't care about the actual changes).
	ok = chanReadEmpty(c, machineWatcher.Changes(), "machine 0 watcher")
	c.Assert(ok, Equals, false)
	c.Logf("machine 0 watcher error is %v", machineWatcher.Err())
	c.Assert(api.ErrCode(machineWatcher.Err()), Equals, api.CodeStopped)

	_, ok = chanReadStrings(c, machinesWatcher.Changes(), "machines watcher")
	c.Assert(ok, Equals, false)
	c.Logf("machines watcher error is %v", machinesWatcher.Err())
	c.Assert(api.ErrCode(machinesWatcher.Err()), Equals, api.CodeStopped)

	_, ok = chanReadConfig(c, envConfigWatcher.Changes(), "environ config watcher")
	c.Assert(ok, Equals, false)
	c.Logf("environ config watcher error is %v", envConfigWatcher.Err())
	c.Assert(api.ErrCode(envConfigWatcher.Err()), Equals, api.CodeStopped)
}

func chanReadEmpty(c *C, ch <-chan struct{}, what string) bool {
	select {
	case _, ok := <-ch:
		return ok
	case <-time.After(10 * time.Second):
		c.Fatalf("timed out reading from %s", what)
	}
	panic("unreachable")
}

func chanReadStrings(c *C, ch <-chan []string, what string) ([]string, bool) {
	select {
	case changes, ok := <-ch:
		return changes, ok
	case <-time.After(10 * time.Second):
		c.Fatalf("timed out reading from %s", what)
	}
	panic("unreachable")
}

func chanReadConfig(c *C, ch <-chan *config.Config, what string) (*config.Config, bool) {
	select {
	case envConfig, ok := <-ch:
		return envConfig, ok
	case <-time.After(10 * time.Second):
		c.Fatalf("timed out reading from %s", what)
	}
	panic("unreachable")
}

func (s *suite) TestUnitRefresh(c *C) {
	s.setUpScenario(c)
	st := s.openAs(c, "unit-wordpress-0")
	defer st.Close()

	u, err := st.Unit("wordpress/0")
	c.Assert(err, IsNil)

	deployer, ok := u.DeployerTag()
	c.Assert(ok, Equals, true)
	c.Assert(deployer, Equals, "machine-1")

	stu, err := s.State.Unit("wordpress/0")
	c.Assert(err, IsNil)
	err = stu.UnassignFromMachine()
	c.Assert(err, IsNil)

	deployer, ok = u.DeployerTag()
	c.Assert(ok, Equals, true)
	c.Assert(deployer, Equals, "machine-1")

	err = u.Refresh()
	c.Assert(err, IsNil)

	deployer, ok = u.DeployerTag()
	c.Assert(ok, Equals, false)
	c.Assert(deployer, Equals, "")
}

func (s *suite) TestErrors(c *C) {
	stm, err := s.State.AddMachine("series", state.JobHostUnits)
	c.Assert(err, IsNil)
	setDefaultPassword(c, stm)
	st := s.openAs(c, stm.Tag())
	defer st.Close()
	// By testing this single call, we test that the
	// error transformation function is correctly called
	// on error returns from the API apiserver. The transformation
	// function itself is tested below.
	_, err = st.Machine("99")
	c.Assert(api.ErrCode(err), Equals, api.CodeNotFound)
}

var errorTransformTests = []struct {
	err  error
	code string
}{{
	err:  state.NotFoundf("hello"),
	code: api.CodeNotFound,
}, {
	err:  state.Unauthorizedf("hello"),
	code: api.CodeUnauthorized,
}, {
	err:  state.ErrCannotEnterScopeYet,
	code: api.CodeCannotEnterScopeYet,
}, {
	err:  state.ErrCannotEnterScope,
	code: api.CodeCannotEnterScope,
}, {
	err:  state.ErrExcessiveContention,
	code: api.CodeExcessiveContention,
}, {
	err:  state.ErrUnitHasSubordinates,
	code: api.CodeUnitHasSubordinates,
}, {
	err:  apiserver.ErrBadId,
	code: api.CodeNotFound,
}, {
	err:  apiserver.ErrBadCreds,
	code: api.CodeUnauthorized,
}, {
	err:  apiserver.ErrPerm,
	code: api.CodeUnauthorized,
}, {
	err:  apiserver.ErrNotLoggedIn,
	code: api.CodeUnauthorized,
}, {
	err:  apiserver.ErrUnknownWatcher,
	code: api.CodeNotFound,
}, {
	err:  &state.NotAssignedError{&state.Unit{}}, // too sleazy?! nah..
	code: api.CodeNotAssigned,
}, {
	err:  apiserver.ErrStoppedWatcher,
	code: api.CodeStopped,
}, {
	err:  &state.HasAssignedUnitsError{"42", []string{"a"}},
	code: api.CodeHasAssignedUnits,
}, {
	err:  errors.New("an error"),
	code: "",
}}

func (s *suite) TestErrorTransform(c *C) {
	for _, t := range errorTransformTests {
		err1 := apiserver.ServerError(t.err)
		c.Assert(err1.Error(), Equals, t.err.Error())
		if t.code != "" {
			c.Assert(api.ErrCode(err1), Equals, t.code)
		} else {
			c.Assert(err1, Equals, t.err)
		}
	}
}

func (s *suite) TestUnitTag(c *C) {
	c.Assert(api.UnitTag("wordpress/2"), Equals, "unit-wordpress-2")

	s.setUpScenario(c)
	st := s.openAs(c, "unit-wordpress-0")
	defer st.Close()
	u, err := st.Unit("wordpress/0")
	c.Assert(err, IsNil)
	c.Assert(u.Tag(), Equals, "unit-wordpress-0")
}

func (s *suite) TestStop(c *C) {
	// Start our own instance of the server so we have
	// a handle on it to stop it.
	srv, err := apiserver.NewServer(s.State, "localhost:0", []byte(coretesting.ServerCert), []byte(coretesting.ServerKey))
	c.Assert(err, IsNil)

	stm, err := s.State.AddMachine("series", state.JobHostUnits)
	c.Assert(err, IsNil)
	err = stm.SetProvisioned("foo", "fake_nonce")
	c.Assert(err, IsNil)
	err = stm.SetPassword("password")
	c.Assert(err, IsNil)

	// Note we can't use openAs because we're not connecting to
	// s.APIConn.
	st, err := api.Open(&api.Info{
		Tag:      stm.Tag(),
		Password: "password",
		Addrs:    []string{srv.Addr()},
		CACert:   []byte(coretesting.CACert),
	})
	c.Assert(err, IsNil)
	defer st.Close()

	m, err := st.Machine(stm.Id())
	c.Assert(err, IsNil)
	c.Assert(m.Id(), Equals, stm.Id())

	err = srv.Stop()
	c.Assert(err, IsNil)

	_, err = st.Machine(stm.Id())
	// The client has not necessarily seen the server shutdown yet,
	// so there are two possible errors.
	if err != rpc.ErrShutdown && err != io.ErrUnexpectedEOF {
		c.Fatalf("unexpected error from request: %v", err)
	}

	// Check it can be stopped twice.
	err = srv.Stop()
	c.Assert(err, IsNil)
}

func (s *suite) TestClientServiceGet(c *C) {
	s.setUpScenario(c)
	results, err := s.APIState.Client().ServiceGet("wordpress")
	c.Assert(err, IsNil)
	c.Assert(results, DeepEquals, &params.ServiceGetResults{
		Service: "wordpress",
		Charm:   "wordpress",
		Config: map[string]interface{}{
			"blog-title": map[string]interface{}{
				"type":        "string",
				"value":       "My Title",
				"description": "A descriptive title used for the blog.",
				"default":     true,
			},
		},
	})
}

func (s *suite) TestClientServiceExpose(c *C) {
	s.setUpScenario(c)
	serviceName := "wordpress"
	service, err := s.State.Service(serviceName)
	c.Assert(err, IsNil)
	c.Assert(service.IsExposed(), Equals, false)
	err = s.APIState.Client().ServiceExpose(serviceName)
	c.Assert(err, IsNil)
	err = service.Refresh()
	c.Assert(err, IsNil)
	c.Assert(service.IsExposed(), Equals, true)
}

func (s *suite) TestClientServiceUnexpose(c *C) {
	s.setUpScenario(c)
	serviceName := "wordpress"
	service, err := s.State.Service(serviceName)
	c.Assert(err, IsNil)
	service.SetExposed()
	c.Assert(service.IsExposed(), Equals, true)
	err = s.APIState.Client().ServiceUnexpose(serviceName)
	c.Assert(err, IsNil)
	service.Refresh()
	c.Assert(service.IsExposed(), Equals, false)
}

func (s *suite) TestClientServiceDestroy(c *C) {
	// Setup:
	s.setUpScenario(c)
	serviceName := "wordpress"
	service, err := s.State.Service(serviceName)
	c.Assert(err, IsNil)
	// Code under test:
	err = s.APIState.Client().ServiceDestroy(serviceName)
	c.Assert(err, IsNil)
	err = service.Refresh()
	// The test actual assertion: the service should no-longer be Alive.
	c.Assert(service.Life(), Not(Equals), state.Alive)
}

func (s *suite) TestClientUnitResolved(c *C) {
	// Setup:
	s.setUpScenario(c)
	u, err := s.State.Unit("wordpress/0")
	c.Assert(err, IsNil)
	err = u.SetStatus(params.StatusError, "gaaah")
	c.Assert(err, IsNil)
	// Code under test:
	err = s.APIState.Client().Resolved("wordpress/0", false)
	c.Assert(err, IsNil)
	// Freshen the unit's state.
	err = u.Refresh()
	c.Assert(err, IsNil)
	// And now the actual test assertions: we set the unit as resolved via
	// the API so it should have a resolved mode set.
	mode := u.Resolved()
	c.Assert(mode, Equals, state.ResolvedNoHooks)
}

var serviceDeployTests = []struct {
	about            string
	serviceName      string
	charmUrl         string
	numUnits         int
	expectedNumUnits int
	constraints      constraints.Value
}{{
	about:            "Normal deploy",
	serviceName:      "mywordpress",
	charmUrl:         "local:series/wordpress",
	expectedNumUnits: 1,
	constraints:      constraints.MustParse("mem=1G"),
}, {
	about:            "Two units",
	serviceName:      "mywordpress",
	charmUrl:         "local:series/wordpress",
	numUnits:         2,
	expectedNumUnits: 2,
	constraints:      constraints.MustParse("mem=4G"),
},
}

func (s *suite) TestClientServiceDeploy(c *C) {
	s.setUpScenario(c)

	for i, test := range serviceDeployTests {
		c.Logf("test %d; %s", i, test.about)
		parsedUrl := charm.MustParseURL(test.charmUrl)
		localRepo, err := charm.InferRepository(parsedUrl, coretesting.Charms.Path)
		c.Assert(err, IsNil)
		withRepo(localRepo, func() {
			_, err = s.State.Service(test.serviceName)
			c.Assert(state.IsNotFound(err), Equals, true)
			err = s.APIState.Client().ServiceDeploy(
				test.charmUrl, test.serviceName, test.numUnits, "", test.constraints,
			)
			c.Assert(err, IsNil)

			service, err := s.State.Service(test.serviceName)
			c.Assert(err, IsNil)
			defer removeServiceAndUnits(c, service)
			scons, err := service.Constraints()
			c.Assert(err, IsNil)
			c.Assert(scons, DeepEquals, test.constraints)

			units, err := service.AllUnits()
			c.Assert(err, IsNil)
			c.Assert(units, HasLen, test.expectedNumUnits)
			for _, unit := range units {
				mid, err := unit.AssignedMachineId()
				c.Assert(err, IsNil)
				machine, err := s.State.Machine(mid)
				c.Assert(err, IsNil)
				mcons, err := machine.Constraints()
				c.Assert(err, IsNil)
				c.Assert(mcons, DeepEquals, test.constraints)
			}
		})
	}
}

func withRepo(repo charm.Repository, f func()) {
	// Monkey-patch server repository.
	originalServerCharmStore := apiserver.CharmStore
	apiserver.CharmStore = repo
	defer func() {
		apiserver.CharmStore = originalServerCharmStore
	}()
	f()
}

func (s *suite) TestSuccessfulAddRelation(c *C) {
	s.setUpScenario(c)
	endpoints := []string{"wordpress", "mysql"}
	res, err := s.APIState.Client().AddRelation(endpoints...)
	c.Assert(err, IsNil)
	c.Assert(res.Endpoints["wordpress"].Name, Equals, "db")
	c.Assert(res.Endpoints["wordpress"].Interface, Equals, "mysql")
	c.Assert(res.Endpoints["wordpress"].Scope, Equals, charm.RelationScope("global"))
	c.Assert(res.Endpoints["mysql"].Name, Equals, "server")
	c.Assert(res.Endpoints["mysql"].Interface, Equals, "mysql")
	c.Assert(res.Endpoints["mysql"].Scope, Equals, charm.RelationScope("global"))
	for _, endpoint := range endpoints {
		svc, err := s.State.Service(endpoint)
		c.Assert(err, IsNil)
		rels, err := svc.Relations()
		c.Assert(err, IsNil)
		for _, rel := range rels {
			c.Assert(rel.Life(), Equals, state.Alive)
		}
	}
}

func (s *suite) TestSuccessfulDestroyRelation(c *C) {
	s.setUpScenario(c)
	endpoints := []string{"wordpress", "logging"}
	err := s.APIState.Client().DestroyRelation(endpoints...)
	c.Assert(err, IsNil)
	for _, endpoint := range endpoints {
		service, err := s.State.Service(endpoint)
		c.Assert(err, IsNil)
		rels, err := service.Relations()
		c.Assert(err, IsNil)
		// When relations are destroyed they don't go away immediately but
		// instead are set to 'Dying', due to references held by the user
		// agent.
		for _, rel := range rels {
			c.Assert(rel.Life(), Equals, state.Dying)
		}
	}
}

func (s *suite) TestNoRelation(c *C) {
	s.setUpScenario(c)
	err := s.APIState.Client().DestroyRelation("wordpress", "mysql")
	c.Assert(err, ErrorMatches, `relation "wordpress:db mysql:server" not found`)
}

func (s *suite) TestClientWatchAll(c *C) {
	// A very simple end-to-end test, because
	// all the logic is tested elsewhere.
	m, err := s.State.AddMachine("series", state.JobManageEnviron)
	c.Assert(err, IsNil)
	err = m.SetProvisioned("i-0", state.BootstrapNonce)
	c.Assert(err, IsNil)
	watcher, err := s.APIState.Client().WatchAll()
	c.Assert(err, IsNil)
	defer func() {
		err := watcher.Stop()
		c.Assert(err, IsNil)
	}()
	deltas, err := watcher.Next()
	c.Assert(err, IsNil)
	if !c.Check(deltas, DeepEquals, []params.Delta{{
		Entity: &params.MachineInfo{
			Id:         m.Id(),
			InstanceId: "i-0",
			Status:     params.StatusPending,
		},
	}}) {
		c.Logf("got:")
		for _, d := range deltas {
			c.Logf("%#v\n", d.Entity)
		}
	}
}

// openAs connects to the API state as the given entity
// with the default password for that entity.
func (s *suite) openAs(c *C, tag string) *api.State {
	_, info, err := s.APIConn.Environ.StateInfo()
	c.Assert(err, IsNil)
	info.Tag = tag
	info.Password = fmt.Sprintf("%s password", tag)
	c.Logf("opening state; entity %q; password %q", info.Tag, info.Password)
	st, err := api.Open(info)
	c.Assert(err, IsNil)
	c.Assert(st, NotNil)
	return st
}<|MERGE_RESOLUTION|>--- conflicted
+++ resolved
@@ -103,15 +103,12 @@
 	op:    opMachine1EnsureDead,
 	// Machine 0 is allowed because it is an environment manager.
 	allow: []string{"machine-0", "machine-1"},
-<<<<<<< HEAD
 }, {
 	about: "Machine.Status",
 	op:    opMachine1Status,
 	// TODO (dimitern): revisit this and relax the restrictions as
 	// needed once all agents/tasks are using the API.
 	allow: []string{"machine-0"},
-=======
->>>>>>> e75660a8
 }, {
 	about: "Machine.SetStatus",
 	op:    opMachine1SetStatus,
