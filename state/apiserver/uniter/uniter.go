--- conflicted
+++ resolved
@@ -273,7 +273,6 @@
 	return result, nil
 }
 
-<<<<<<< HEAD
 // CharmURL returns the charm URL for all given units.
 func (u *UniterAPI) CharmURL(args params.Entities) (params.StringBoolResults, error) {
 }
@@ -293,13 +292,7 @@
 func (u *UniterAPI) ClosePort(args params.EntitiesPorts) (params.ErrorResults, error) {
 }
 
-// TODO(dimitern): Add the other needed API calls.
-=======
 // TODO(dimitern): Add the following needed calls:
-// OpenPort
-// ClosePort
-// SetCharmURL
-// CharmURL
 // WatchServiceConfig
 // WatchService
 // WatchServiceRelations
@@ -316,5 +309,4 @@
 // RelationLeaveScope
 // WatchRelation
 // EndpointImplementedBy
-// EnvironUUID
->>>>>>> 135cde0d
+// EnvironUUID