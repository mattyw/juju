package agent_test

import (
	stdtesting "testing"

	gc "launchpad.net/gocheck"

	"github.com/juju/juju/instance"
	jujutesting "github.com/juju/juju/juju/testing"
	"github.com/juju/juju/state"
	"github.com/juju/juju/state/api/params"
	"github.com/juju/juju/state/apiserver/agent"
	"github.com/juju/juju/state/apiserver/common"
	apiservertesting "github.com/juju/juju/state/apiserver/testing"
	coretesting "github.com/juju/juju/testing"
)

func TestPackage(t *stdtesting.T) {
	coretesting.MgoTestPackage(t)
}

type agentSuite struct {
	jujutesting.JujuConnSuite

	resources  *common.Resources
	authorizer apiservertesting.FakeAuthorizer

	machine0  *state.Machine
	machine1  *state.Machine
	container *state.Machine
	agent     *agent.API
}

var _ = gc.Suite(&agentSuite{})

func (s *agentSuite) SetUpTest(c *gc.C) {
	s.JujuConnSuite.SetUpTest(c)

	var err error
	s.machine0, err = s.State.AddMachine("quantal", state.JobManageEnviron)
	c.Assert(err, gc.IsNil)

	s.machine1, err = s.State.AddMachine("quantal", state.JobHostUnits)
	c.Assert(err, gc.IsNil)

	template := state.MachineTemplate{
		Series: "quantal",
		Jobs:   []state.MachineJob{state.JobHostUnits},
	}
	s.container, err = s.State.AddMachineInsideMachine(template, s.machine1.Id(), instance.LXC)
	c.Assert(err, gc.IsNil)

	s.resources = common.NewResources()
	// Create a FakeAuthorizer so we can check permissions,
	// set up assuming machine 1 has logged in.
	s.authorizer = apiservertesting.FakeAuthorizer{
		Tag:          s.machine1.Tag().String(),
		LoggedIn:     true,
		MachineAgent: true,
	}

	// Create a machiner API for machine 1.
	s.agent, err = agent.NewAPI(s.State, s.resources, s.authorizer)
	c.Assert(err, gc.IsNil)
}
func (s *agentSuite) TearDownTest(c *gc.C) {
	s.resources.StopAll()
	s.JujuConnSuite.TearDownTest(c)
}

func (s *agentSuite) TestAgentFailsWithNonAgent(c *gc.C) {
	auth := s.authorizer
	auth.MachineAgent = false
	auth.UnitAgent = false
	api, err := agent.NewAPI(s.State, s.resources, auth)
	c.Assert(err, gc.NotNil)
	c.Assert(api, gc.IsNil)
	c.Assert(err, gc.ErrorMatches, "permission denied")
}

func (s *agentSuite) TestAgentSucceedsWithUnitAgent(c *gc.C) {
	auth := s.authorizer
	auth.MachineAgent = false
	auth.UnitAgent = true
	_, err := agent.NewAPI(s.State, s.resources, auth)
	c.Assert(err, gc.IsNil)
}

func (s *agentSuite) TestGetEntities(c *gc.C) {
	err := s.container.Destroy()
	c.Assert(err, gc.IsNil)
	args := params.Entities{
		Entities: []params.Entity{
			{Tag: "machine-1"},
			{Tag: "machine-0"},
			{Tag: "machine-1-lxc-0"},
			{Tag: "machine-42"},
		},
	}
	results := s.agent.GetEntities(args)
	c.Assert(results, gc.DeepEquals, params.AgentGetEntitiesResults{
		Entities: []params.AgentGetEntitiesResult{
			{
				Life: "alive",
				Jobs: []params.MachineJob{params.JobHostUnits},
			},
			{Error: apiservertesting.ErrUnauthorized},
			{Error: apiservertesting.ErrUnauthorized},
			{Error: apiservertesting.ErrUnauthorized},
		},
	})

	// Now login as the machine agent of the container and try again.
	auth := s.authorizer
	auth.MachineAgent = true
	auth.UnitAgent = false
<<<<<<< HEAD
	auth.Tag = s.container.Tag()
	containerAgent, err := agent.NewAPI(s.State, s.resources, auth)
=======
	auth.Tag = s.container.Tag().String()
	containerAgent, err := agent.NewAPI(s.State, auth)
>>>>>>> 9a97f86d
	c.Assert(err, gc.IsNil)

	results = containerAgent.GetEntities(args)
	c.Assert(results, gc.DeepEquals, params.AgentGetEntitiesResults{
		Entities: []params.AgentGetEntitiesResult{
			{Error: apiservertesting.ErrUnauthorized},
			{Error: apiservertesting.ErrUnauthorized},
			{
				Life:          "dying",
				Jobs:          []params.MachineJob{params.JobHostUnits},
				ContainerType: instance.LXC,
			},
			{Error: apiservertesting.ErrUnauthorized},
		},
	})
}

func (s *agentSuite) TestGetNotFoundEntity(c *gc.C) {
	// Destroy the container first, so we can destroy its parent.
	err := s.container.Destroy()
	c.Assert(err, gc.IsNil)
	err = s.container.EnsureDead()
	c.Assert(err, gc.IsNil)
	err = s.container.Remove()
	c.Assert(err, gc.IsNil)

	err = s.machine1.Destroy()
	c.Assert(err, gc.IsNil)
	err = s.machine1.EnsureDead()
	c.Assert(err, gc.IsNil)
	err = s.machine1.Remove()
	c.Assert(err, gc.IsNil)
	results := s.agent.GetEntities(params.Entities{
		Entities: []params.Entity{{Tag: "machine-1"}},
	})
	c.Assert(err, gc.IsNil)
	c.Assert(results, gc.DeepEquals, params.AgentGetEntitiesResults{
		Entities: []params.AgentGetEntitiesResult{{
			Error: &params.Error{
				Code:    params.CodeNotFound,
				Message: "machine 1 not found",
			},
		}},
	})
}

func (s *agentSuite) TestSetPasswords(c *gc.C) {
	results, err := s.agent.SetPasswords(params.EntityPasswords{
		Changes: []params.EntityPassword{
			{Tag: "machine-0", Password: "xxx-12345678901234567890"},
			{Tag: "machine-1", Password: "yyy-12345678901234567890"},
			{Tag: "machine-42", Password: "zzz-12345678901234567890"},
		},
	})
	c.Assert(err, gc.IsNil)
	c.Assert(results, gc.DeepEquals, params.ErrorResults{
		Results: []params.ErrorResult{
			{apiservertesting.ErrUnauthorized},
			{nil},
			{apiservertesting.ErrUnauthorized},
		},
	})
	err = s.machine1.Refresh()
	c.Assert(err, gc.IsNil)
	changed := s.machine1.PasswordValid("yyy-12345678901234567890")
	c.Assert(changed, gc.Equals, true)
}

func (s *agentSuite) TestShortSetPasswords(c *gc.C) {
	results, err := s.agent.SetPasswords(params.EntityPasswords{
		Changes: []params.EntityPassword{
			{Tag: "machine-1", Password: "yyy"},
		},
	})
	c.Assert(err, gc.IsNil)
	c.Assert(results.Results, gc.HasLen, 1)
	c.Assert(results.Results[0].Error, gc.ErrorMatches,
		"password is only 3 bytes long, and is not a valid Agent password")
}<|MERGE_RESOLUTION|>--- conflicted
+++ resolved
@@ -114,13 +114,8 @@
 	auth := s.authorizer
 	auth.MachineAgent = true
 	auth.UnitAgent = false
-<<<<<<< HEAD
-	auth.Tag = s.container.Tag()
+	auth.Tag = s.container.Tag().String()
 	containerAgent, err := agent.NewAPI(s.State, s.resources, auth)
-=======
-	auth.Tag = s.container.Tag().String()
-	containerAgent, err := agent.NewAPI(s.State, auth)
->>>>>>> 9a97f86d
 	c.Assert(err, gc.IsNil)
 
 	results = containerAgent.GetEntities(args)
