--- conflicted
+++ resolved
@@ -257,11 +257,7 @@
 `Server.serveConn()` it uses the WebSocket to etablish the RPC using 
 the JSON codec. 
 
-<<<<<<< HEAD
-In case of a valid model UUID a new server state server instance is
-=======
 In case of a valid model UUID a new server controller instance is
->>>>>>> 1cd7ac8c
 created using `apiserver.initialRoot` with an `apiserver.srvAdmin` for the
 login process. If this is successful the root is changed to `apiserver.srvRoot`
 for the real API request handling. It implements `FindMethod()` which is needed
